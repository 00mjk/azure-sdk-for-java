--- conflicted
+++ resolved
@@ -58,12 +58,8 @@
         azure = azureAuthed.withSubscription(subscriptionId);
 
         // Authenticate based on file
-<<<<<<< HEAD
-        //this.azure2 = Azure.authenticate(new File("my.azureauth"))
-=======
-        // this.azure2 = Azure.authenticate(new File("my.azureauth"))
->>>>>>> bea887da
-        //        .withDefaultSubscription();
+        this.azure2 = Azure.authenticate(new File("my.azureauth"))
+            .withDefaultSubscription();
     }
 
     /**
