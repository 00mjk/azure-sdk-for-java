--- conflicted
+++ resolved
@@ -37,9 +37,10 @@
         public JsonSerializerSettings DeserializationSettings { get; private set; }        
 
         /// <summary>
-        /// Management credentials for Azure.
-        /// </summary>
-        public ServiceClientCredentials Credentials { get; private set; }
+        /// Subscription credentials which uniquely identify Microsoft Azure
+        /// subscription.
+        /// </summary>
+        public SubscriptionCloudCredentials Credentials { get; private set; }
 
         /// <summary>
         /// Subscription Id.
@@ -121,13 +122,13 @@
         /// Initializes a new instance of the MicrosoftAzureTestUrl class.
         /// </summary>
         /// <param name='credentials'>
-        /// Required. Management credentials for Azure.
-        /// </param>
-        /// <param name='handlers'>
-        /// Optional. The set of delegating handlers to insert in the http
-        /// client pipeline.
-        /// </param>
-        public MicrosoftAzureTestUrl(ServiceClientCredentials credentials, params DelegatingHandler[] handlers) : this(handlers)
+        /// Required. Subscription credentials which uniquely identify Microsoft Azure subscription.
+        /// </param>
+        /// <param name='handlers'>
+        /// Optional. The set of delegating handlers to insert in the http
+        /// client pipeline.
+        /// </param>
+        public MicrosoftAzureTestUrl(SubscriptionCloudCredentials credentials, params DelegatingHandler[] handlers) : this(handlers)
         {
             if (credentials == null)
             {
@@ -143,13 +144,13 @@
         /// Optional. The base URI of the service.
         /// </param>
         /// <param name='credentials'>
-        /// Required. Management credentials for Azure.
-        /// </param>
-        /// <param name='handlers'>
-        /// Optional. The set of delegating handlers to insert in the http
-        /// client pipeline.
-        /// </param>
-        public MicrosoftAzureTestUrl(Uri baseUri, ServiceClientCredentials credentials, params DelegatingHandler[] handlers) : this(handlers)
+        /// Required. Subscription credentials which uniquely identify Microsoft Azure subscription.
+        /// </param>
+        /// <param name='handlers'>
+        /// Optional. The set of delegating handlers to insert in the http
+        /// client pipeline.
+        /// </param>
+        public MicrosoftAzureTestUrl(Uri baseUri, SubscriptionCloudCredentials credentials, params DelegatingHandler[] handlers) : this(handlers)
         {
             if (baseUri == null)
             {
@@ -171,14 +172,11 @@
             this.Group = new GroupOperations(this);
             this.BaseUri = new Uri("https://management.azure.com/");
             this.ApiVersion = "2014-04-01-preview";
-<<<<<<< HEAD
-=======
             this.AcceptLanguage = "en-US";
             if (this.Credentials != null)
             {
                 this.Credentials.InitializeServiceClient(this);
             }
->>>>>>> b0dc715a
             SerializationSettings = new JsonSerializerSettings
             {
                 Formatting = Formatting.Indented,
