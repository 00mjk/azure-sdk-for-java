--- conflicted
+++ resolved
@@ -70,29 +70,19 @@
     //
 
     @Override
-<<<<<<< HEAD
     public PagedList<VirtualMachine> list() throws CloudException, IOException {
         ServiceResponse<PagedList<VirtualMachineInner>> response = client.listAll();
         return converter.convert(response.getBody());
     }
 
     @Override
-    public PagedList<VirtualMachine> list(String groupName) throws CloudException, IOException {
+    public PagedList<VirtualMachine> listByGroup(String groupName) throws CloudException, IOException {
         ServiceResponse<List<VirtualMachineInner>> response = client.list(groupName);
         return converter.convert(toPagedList(response.getBody()));
-=======
+    }
+
+    @Override
     public VirtualMachine getByGroup(String groupName, String name) throws CloudException, IOException {
-        return null;
-    }
-
-    @Override
-    public PagedList<VirtualMachine> listByGroup(String groupName) throws CloudException, IOException {
-        return null;
->>>>>>> a3bf2290
-    }
-
-    @Override
-    public VirtualMachine get(String groupName, String name) throws CloudException, IOException {
         ServiceResponse<VirtualMachineInner> response = this.client.get(groupName, name);
         return createFluentModel(response.getBody());
     }
@@ -113,7 +103,7 @@
     }
 
     @Override
-    public PagedList<VirtualMachineSize> availableSizes(String region) throws CloudException, IOException {
+    public PagedList<VirtualMachineSize> availableSizesByRegion(String region) throws CloudException, IOException {
         PagedListConverter<VirtualMachineSizeInner, VirtualMachineSize> converter =
                 new PagedListConverter<VirtualMachineSizeInner, VirtualMachineSize>() {
             @Override
