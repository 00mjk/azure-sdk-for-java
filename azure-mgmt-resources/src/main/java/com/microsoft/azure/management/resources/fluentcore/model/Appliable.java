/**
 * Copyright (c) Microsoft Corporation. All rights reserved.
 * Licensed under the MIT License. See License.txt in the project root for
 * license information.
 */

package com.microsoft.azure.management.resources.fluentcore.model;

import rx.Observable;

/**
 * The base interface for all template interfaces that support update operations.
 *
 * @param <T> the type of the resource returned from the update.
 */
public interface Appliable<T> extends Indexable {
    /**
     * Execute the update request.
     *
     * @return the updated resource
     * @throws Exception exceptions from Azure
     */
    T apply() throws Exception;

    /**
     * Execute the update request asynchronously.
     *
     * @return the handle to the REST call
     */
<<<<<<< HEAD
    Observable<T> applyAsync();
=======
    ServiceCall<T> applyAsync(ServiceCallback<T> callback);
>>>>>>> 937bfd6b
}<|MERGE_RESOLUTION|>--- conflicted
+++ resolved
@@ -6,6 +6,8 @@
 
 package com.microsoft.azure.management.resources.fluentcore.model;
 
+import com.microsoft.rest.ServiceCall;
+import com.microsoft.rest.ServiceCallback;
 import rx.Observable;
 
 /**
@@ -27,9 +29,13 @@
      *
      * @return the handle to the REST call
      */
-<<<<<<< HEAD
     Observable<T> applyAsync();
-=======
-    ServiceCall<T> applyAsync(ServiceCallback<T> callback);
->>>>>>> 937bfd6b
+
+    /**
+     * Execute the update request asynchronously.
+     *
+     * @param callback the callback for success and failure
+     * @return the handle to the REST call
+     */
+    ServiceCall<T> applyAsync(final ServiceCallback<T> callback);
 }