/**
 * Copyright (c) Microsoft Corporation. All rights reserved.
 * Licensed under the MIT License. See License.txt in the project root for
 * license information.
 */

package com.microsoft.azure.management.resources;

import com.microsoft.azure.CloudException;
import com.microsoft.azure.management.resources.fluentcore.arm.collection.SupportsGettingByName;
import com.microsoft.azure.management.resources.fluentcore.collection.SupportsListing;
import com.microsoft.rest.ServiceResponse;

import java.io.IOException;

/**
 * Entry point to providers management API.
 */
public interface Providers extends
        SupportsListing<Provider>,
<<<<<<< HEAD
        SupportsGetting<Provider> {
    /**
     * Unregisters provider from a subscription.
     *
     * @param resourceProviderNamespace Namespace of the resource provider
     * @throws CloudException exception thrown from REST call
     * @throws IOException exception thrown from serialization/deserialization
     * @return the ProviderInner object wrapped in {@link ServiceResponse} if successful
     */
=======
        SupportsGettingByName<Provider> {
>>>>>>> 03b3ff76
    Provider unregister(String resourceProviderNamespace) throws CloudException, IOException;

    /**
     * Registers provider to be used with a subscription.
     *
     * @param resourceProviderNamespace Namespace of the resource provider
     * @throws CloudException exception thrown from REST call
     * @throws IOException exception thrown from serialization/deserialization
     * @return the ProviderInner object wrapped in {@link ServiceResponse} if successful
     */
    Provider register(String resourceProviderNamespace) throws CloudException, IOException;
}<|MERGE_RESOLUTION|>--- conflicted
+++ resolved
@@ -18,8 +18,7 @@
  */
 public interface Providers extends
         SupportsListing<Provider>,
-<<<<<<< HEAD
-        SupportsGetting<Provider> {
+        SupportsGettingByName<Provider> {
     /**
      * Unregisters provider from a subscription.
      *
@@ -28,9 +27,6 @@
      * @throws IOException exception thrown from serialization/deserialization
      * @return the ProviderInner object wrapped in {@link ServiceResponse} if successful
      */
-=======
-        SupportsGettingByName<Provider> {
->>>>>>> 03b3ff76
     Provider unregister(String resourceProviderNamespace) throws CloudException, IOException;
 
     /**
