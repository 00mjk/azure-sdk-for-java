package com.azure.storage.blob;

import com.azure.storage.common.credentials.SharedKeyCredential;
import org.junit.Assert;
import org.junit.BeforeClass;

import java.io.ByteArrayInputStream;
import java.util.Random;

public class BlobInputStreamTest {
    private static final Random RANDOM = new Random();
    private static StorageClient storageClient;

    @BeforeClass
    public static void setup() {
        storageClient = StorageClient.storageClientBuilder()
            .endpoint("https://" + System.getenv("ACCOUNT_NAME") + ".blob.core.windows.net")
            .credential(new SharedKeyCredential(System.getenv("ACCOUNT_NAME"), System.getenv("ACCOUNT_KEY")))
//            .httpClient(HttpClient.createDefault().proxy(() -> new ProxyOptions(Type.HTTP, new InetSocketAddress("localhost", 8888))))
            .buildClient();
    }

//    @Test
    public void testBlobInputStream() throws Exception {
        String containerName = "testcontainer" + RANDOM.nextInt(1000);
        String blobName = "testblob" + RANDOM.nextInt(1000);

        ContainerClient containerClient = storageClient.getContainerClient(containerName);
        if (!containerClient.exists().value()) {
            containerClient.create();
        }

        BlockBlobClient blockBlobClient = containerClient.getBlockBlobClient(blobName);
        byte[] randomBytes = new byte[256 * Constants.MB];
        RANDOM.nextBytes(randomBytes);
        blockBlobClient.upload(new ByteArrayInputStream(randomBytes), randomBytes.length);

<<<<<<< HEAD
        BlobInputStream blobInputStream = blockBlobClient.openInputStream();
=======
        BlobAsyncClient blobAsyncClient = BlobAsyncClient.blobClientBuilder()
            .endpoint("https://" + System.getenv("ACCOUNT_NAME") + ".blob.core.windows.net")
            .containerName(containerName)
            .blobName(blobName)            .credential(new SharedKeyCredential(System.getenv("ACCOUNT_NAME"), System.getenv("ACCOUNT_KEY")))
//            .httpClient(HttpClient.createDefault().proxy(() -> new ProxyOptions(Type.HTTP, new InetSocketAddress("localhost", 8888))))
            .buildAsyncClient();

        BlobInputStream blobInputStream = new BlobInputStream(blobAsyncClient, null);
>>>>>>> 05258e49
        Assert.assertEquals(256 * Constants.MB, blobInputStream.skip(256 * Constants.MB));
    }
}<|MERGE_RESOLUTION|>--- conflicted
+++ resolved
@@ -35,18 +35,7 @@
         RANDOM.nextBytes(randomBytes);
         blockBlobClient.upload(new ByteArrayInputStream(randomBytes), randomBytes.length);
 
-<<<<<<< HEAD
         BlobInputStream blobInputStream = blockBlobClient.openInputStream();
-=======
-        BlobAsyncClient blobAsyncClient = BlobAsyncClient.blobClientBuilder()
-            .endpoint("https://" + System.getenv("ACCOUNT_NAME") + ".blob.core.windows.net")
-            .containerName(containerName)
-            .blobName(blobName)            .credential(new SharedKeyCredential(System.getenv("ACCOUNT_NAME"), System.getenv("ACCOUNT_KEY")))
-//            .httpClient(HttpClient.createDefault().proxy(() -> new ProxyOptions(Type.HTTP, new InetSocketAddress("localhost", 8888))))
-            .buildAsyncClient();
-
-        BlobInputStream blobInputStream = new BlobInputStream(blobAsyncClient, null);
->>>>>>> 05258e49
         Assert.assertEquals(256 * Constants.MB, blobInputStream.skip(256 * Constants.MB));
     }
 }