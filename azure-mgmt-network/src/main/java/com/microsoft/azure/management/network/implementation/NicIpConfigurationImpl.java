package com.microsoft.azure.management.network.implementation;

import com.microsoft.azure.CloudException;
import com.microsoft.azure.SubResource;
import com.microsoft.azure.management.network.Network;
import com.microsoft.azure.management.network.NetworkInterface;
import com.microsoft.azure.management.network.NicIpConfiguration;
import com.microsoft.azure.management.network.PublicIpAddress;
import com.microsoft.azure.management.network.implementation.api.NetworkInterfaceIPConfiguration;
import com.microsoft.azure.management.network.implementation.api.PublicIPAddressInner;
import com.microsoft.azure.management.network.implementation.api.SubnetInner;
import com.microsoft.azure.management.resources.fluentcore.arm.ResourceUtils;
import com.microsoft.azure.management.resources.fluentcore.arm.models.implementation.ChildResourceImpl;

import java.io.IOException;
import java.util.List;

/**
 *  Implementation for {@link NicIpConfiguration} and its create and update interfaces.
 */
class NicIpConfigurationImpl
        extends
        ChildResourceImpl<NetworkInterfaceIPConfiguration, NetworkInterfaceImpl>
        implements
        NicIpConfiguration,
        NicIpConfiguration.Definition<NetworkInterface.DefinitionStages.WithCreate>,
        NicIpConfiguration.UpdateDefinition<NetworkInterface.Update>,
        NicIpConfiguration.Update {
    // Clients
    private final NetworkManager networkManager;
    // flag indicating whether Ip configuration is in create or update mode
    private final boolean isInCreateMode;
    // unique key of a creatable virtual network to be associated with the ip configuration
    private String creatableVirtualNetworkKey;
    // unique key of a creatable public IP to be associated with the ip configuration
    private String creatablePublicIpKey;
    // reference to an existing virtual network to be associated with the ip configuration
    private Network existingVirtualNetworkToAssociate;
    // reference to an existing public IP to be associated with the ip configuration
    private PublicIpAddress existingPublicIpAddressToAssociate;
    // name of an existing subnet to be associated with a new or existing ip configuration
    private String subnetToAssociate;
    // flag indicating to remove public IP association from the ip configuration during update
    private boolean removePrimaryPublicIPAssociation;

    protected NicIpConfigurationImpl(String name,
                                     NetworkInterfaceIPConfiguration inner,
                                     NetworkInterfaceImpl parent,
                                     NetworkManager networkManager,
                                     final boolean isInCreateModel) {
        super(name, inner, parent);
        this.isInCreateMode = isInCreateModel;
        this.networkManager = networkManager;
    }

    protected static NicIpConfigurationImpl prepareNicIpConfiguration(String name,
                                                                      NetworkInterfaceImpl parent,
                                                                      final NetworkManager networkManager) {
        NetworkInterfaceIPConfiguration ipConfigurationInner = new NetworkInterfaceIPConfiguration();
        ipConfigurationInner.withName(name);
        parent.inner().ipConfigurations().add(ipConfigurationInner);
        return new NicIpConfigurationImpl(name,
                ipConfigurationInner,
                parent,
                networkManager,
                true);
    }

    @Override
    public String name() {
        return inner().name();
    }

    @Override
    public String publicIpAddressId() {
        if (this.inner().publicIPAddress() == null) {
            return null;
        }
        return this.inner().publicIPAddress().id();
    }

    @Override
    public PublicIpAddress publicIpAddress() throws CloudException, IOException {
        String id = publicIpAddressId();
        if (id == null) {
            return null;
        }

        return this.networkManager.publicIpAddresses().getByGroup(
                ResourceUtils.groupFromResourceId(id), ResourceUtils.nameFromResourceId(id));
    }

    @Override
    public String subnetId() {
        return this.inner().subnet().id();
    }

    @Override
    public Network network() throws CloudException, IOException {
        String id = subnetId();
        return this.networkManager.networks().getByGroup(ResourceUtils.groupFromResourceId(id),
                ResourceUtils.extractFromResourceId(id, "virtualNetworks"));
    }

    @Override
    public String privateIp() {
        return this.inner().privateIPAddress();
    }

    @Override
    public String privateIpAllocationMethod() {
        return this.inner().privateIPAllocationMethod();
    }

    @Override
    public NetworkInterfaceImpl attach() {
        return parent();
    }

    @Override
    public NicIpConfigurationImpl withNewNetwork(Network.DefinitionStages.WithCreate creatable) {
        this.creatableVirtualNetworkKey = creatable.key();
        this.parent().addToCreatableDependencies(creatable);
        return this;
    }

    @Override
    public NicIpConfigurationImpl withNewNetwork(String name, String addressSpaceCidr) {
        Network.DefinitionStages.WithGroup definitionWithGroup = this.networkManager.networks()
                .define(name)
                .withRegion(this.parent().regionName());

        Network.DefinitionStages.WithCreate definitionAfterGroup;
        if (this.parent().newGroup() != null) {
            definitionAfterGroup = definitionWithGroup.withNewGroup(this.parent().newGroup());
        } else {
            definitionAfterGroup = definitionWithGroup.withExistingGroup(this.parent().resourceGroupName());
        }
        return withNewNetwork(definitionAfterGroup.withAddressSpace(addressSpaceCidr));
    }

    @Override
    public NicIpConfigurationImpl withNewNetwork(String addressSpaceCidr) {
        return withNewNetwork(this.parent().namer.randomName("vnet", 20), addressSpaceCidr);
    }

    @Override
    public NicIpConfigurationImpl withExistingNetwork(Network network) {
        this.existingVirtualNetworkToAssociate = network;
        return this;
    }

    @Override
    public NicIpConfigurationImpl withPrivateIpAddressDynamic() {
        this.inner().withPrivateIPAllocationMethod("Dynamic");
        this.inner().withPrivateIPAddress(null);
        return this;
    }

    @Override
    public NicIpConfigurationImpl withPrivateIpAddressStatic(String staticPrivateIpAddress) {
        this.inner().withPrivateIPAllocationMethod("Static");
        this.inner().withPrivateIPAddress(staticPrivateIpAddress);
        return this;
    }

    @Override
<<<<<<< HEAD
    public NicIpConfigurationImpl withNewPublicIpAddress(PublicIpAddress.DefinitionStages.WithCreate creatable) {
        this.creatablePublicIpKey = creatable.key();
        this.parent().addToCreatableDependencies(creatable);
=======
    public NicIpConfigurationImpl withNewPublicIpAddress(PublicIpAddress.DefinitionCreatable creatable) {
        if (this.creatablePublicIpKey == null) {
            this.creatablePublicIpKey = creatable.key();
            this.parent().addToCreatableDependencies(creatable);
        }
>>>>>>> b40e3474
        return this;
    }

    @Override
    public NicIpConfigurationImpl withNewPublicIpAddress() {
        String name = this.parent().namer.randomName("pip", 15);
        return withNewPublicIpAddress(prepareCreatablePublicIp(name, name));
    }

    @Override
    public NicIpConfigurationImpl withNewPublicIpAddress(String leafDnsLabel) {
        return withNewPublicIpAddress(prepareCreatablePublicIp(this.parent().namer.randomName("pip", 15), leafDnsLabel));
    }

    @Override
    public NicIpConfigurationImpl withExistingPublicIpAddress(PublicIpAddress publicIpAddress) {
        this.existingPublicIpAddressToAssociate = publicIpAddress;
        return this;
    }

    @Override
    public NicIpConfigurationImpl withoutPublicIpAddress() {
        this.removePrimaryPublicIPAssociation = true;
        return this;
    }

    @Override
    public NicIpConfigurationImpl withSubnet(String name) {
        this.subnetToAssociate = name;
        return this;
    }

    protected static void ensureConfigurations(List<NicIpConfiguration> nicIpConfigurations) {
        for (NicIpConfiguration nicIpConfiguration : nicIpConfigurations) {
            NicIpConfigurationImpl config = (NicIpConfigurationImpl) nicIpConfiguration;
            config.inner().withSubnet(config.subnetToAssociate());
            config.inner().withPublicIPAddress(config.publicIpToAssociate());
        }
    }

    /**
     * Creates a {@link PublicIpAddress.DefinitionCreatable} with the give name and DNS label.
     *
     * @param name the public IP name
     * @param leafDnsLabel the domain name label
     * @return {@link PublicIpAddress.DefinitionCreatable}
     */
    private PublicIpAddress.DefinitionStages.WithCreate prepareCreatablePublicIp(String name, String leafDnsLabel) {
        PublicIpAddress.DefinitionStages.WithGroup definitionWithGroup = this.networkManager.publicIpAddresses()
                    .define(name)
                    .withRegion(this.parent().regionName());

        PublicIpAddress.DefinitionStages.WithCreate definitionAfterGroup;
        if (this.parent().newGroup() != null) {
            definitionAfterGroup = definitionWithGroup.withNewGroup(this.parent().newGroup());
        } else {
            definitionAfterGroup = definitionWithGroup.withExistingGroup(this.parent().resourceGroupName());
        }
        return definitionAfterGroup.withLeafDomainLabel(leafDnsLabel);
    }

    /**
     * Gets the subnet to associate with the Ip configuration.
     * <p>
     * this method will never return null as subnet is required for a Ip configuration, in case of
     * update mode if user didn't choose to change the subnet then existing subnet will be returned.
     * Updating the nic subnet has a restriction, the new subnet must reside in the same virtual network
     * as the current one.
     *
     * @return the subnet resource
     */
    private SubnetInner subnetToAssociate() {
        SubnetInner subnetInner = new SubnetInner();
        if (this.isInCreateMode) {
            if (this.creatableVirtualNetworkKey != null) {
                Network network = (Network) parent().createdDependencyResource(this.creatableVirtualNetworkKey);
                subnetInner.withId(network.inner().subnets().get(0).id());
                return subnetInner;
            }

            for (SubnetInner subnet : this.existingVirtualNetworkToAssociate.inner().subnets()) {
                if (subnet.name().compareToIgnoreCase(this.subnetToAssociate) == 0) {
                    subnetInner.withId(subnet.id());
                    return subnetInner;
                }
            }

            throw new RuntimeException("A subnet with name '" + subnetToAssociate + "' not found under the network '" + this.existingVirtualNetworkToAssociate.name() + "'");

        } else {
            if (subnetToAssociate != null) {
                int idx = this.inner().subnet().id().lastIndexOf('/');
                subnetInner.withId(this.inner().subnet().id().substring(0, idx) + subnetToAssociate);
            } else {
                subnetInner.withId(this.inner().subnet().id());
            }
            return subnetInner;
        }
    }

    /**
     * Get the SubResource instance representing a public IP that needs to be associated with the
     * Ip configuration.
     * <p>
     * null will be returned if withoutPublicIP() is specified in the update fluent chain or user did't
     * opt for public IP in create fluent chain. In case of update chain, if withoutPublicIP(..) is
     * not specified then existing associated (if any) public IP will be returned.
     * @return public ip SubResource
     */
    private SubResource publicIpToAssociate() {
        if (this.removePrimaryPublicIPAssociation) {
            return null;
        }

        PublicIPAddressInner publicIPAddressInner = null;
        if (this.creatablePublicIpKey != null) {
            PublicIpAddress publicIpAddress = (PublicIpAddress) this.parent()
                    .createdDependencyResource(this.creatablePublicIpKey);
            publicIPAddressInner = publicIpAddress.inner();
        }

        if (this.existingPublicIpAddressToAssociate != null) {
            publicIPAddressInner = this.existingPublicIpAddressToAssociate.inner();
        }

        if (publicIPAddressInner != null) {
            SubResource subResource = new SubResource();
            subResource.withId(publicIPAddressInner.id());
            return subResource;
        }

        if (!this.isInCreateMode) {
            return this.inner().publicIPAddress();
        }
        return null;
    }
}<|MERGE_RESOLUTION|>--- conflicted
+++ resolved
@@ -165,17 +165,11 @@
     }
 
     @Override
-<<<<<<< HEAD
     public NicIpConfigurationImpl withNewPublicIpAddress(PublicIpAddress.DefinitionStages.WithCreate creatable) {
-        this.creatablePublicIpKey = creatable.key();
-        this.parent().addToCreatableDependencies(creatable);
-=======
-    public NicIpConfigurationImpl withNewPublicIpAddress(PublicIpAddress.DefinitionCreatable creatable) {
         if (this.creatablePublicIpKey == null) {
             this.creatablePublicIpKey = creatable.key();
             this.parent().addToCreatableDependencies(creatable);
         }
->>>>>>> b40e3474
         return this;
     }
 
