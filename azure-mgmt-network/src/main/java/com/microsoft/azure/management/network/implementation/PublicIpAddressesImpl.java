--- conflicted
+++ resolved
@@ -94,13 +94,8 @@
     private PublicIpAddressImpl createFluentModel(String name) {
         PublicIPAddressInner inner = new PublicIPAddressInner();
 
-<<<<<<< HEAD
         if (null == inner.dnsSettings()) {
-            inner.setDnsSettings(new PublicIPAddressDnsSettings());
-=======
-        if(null == inner.dnsSettings()) {
             inner.withDnsSettings(new PublicIPAddressDnsSettings());
->>>>>>> bea887da
         }
 
         return new PublicIpAddressImpl(name, inner, this.client, this.resourceGroups);
