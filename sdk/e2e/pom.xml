<?xml version="1.0" encoding="UTF-8"?>
<project xmlns="http://maven.apache.org/POM/4.0.0"
         xmlns:xsi="http://www.w3.org/2001/XMLSchema-instance"
         xsi:schemaLocation="http://maven.apache.org/POM/4.0.0 http://maven.apache.org/xsd/maven-4.0.0.xsd">
  <modelVersion>4.0.0</modelVersion>

  <groupId>com.azure</groupId>
  <artifactId>azure-e2e</artifactId>
  <version>1.0.0-beta.1</version> <!-- {x-version-update;com.azure:azure-e2e;current} -->

  <name>Microsoft Azure client library end to end tests and samples</name>
  <description>This module contains end to end tests and samples for Microsoft Azure client libraries.</description>
  <url>https://github.com/Azure/azure-sdk-for-java</url>

  <parent>
    <groupId>com.azure</groupId>
    <artifactId>azure-client-sdk-parent</artifactId>
    <version>1.7.0</version> <!-- {x-version-update;com.azure:azure-client-sdk-parent;current} -->
    <relativePath>../parents/azure-client-sdk-parent</relativePath>
  </parent>

  <dependencies>
    <dependency>
      <groupId>com.azure</groupId>
      <artifactId>azure-core</artifactId>
      <version>1.8.0-beta.1</version> <!-- {x-version-update;com.azure:azure-core;current} -->
    </dependency>
    <dependency>
      <groupId>com.azure</groupId>
      <artifactId>azure-core-http-netty</artifactId>
      <version>1.6.0-beta.1</version> <!-- {x-version-update;com.azure:azure-core-http-netty;current} -->
    </dependency>
    <dependency>
      <groupId>com.azure</groupId>
      <artifactId>azure-identity</artifactId>
      <version>1.2.0-beta.1</version> <!-- {x-version-update;com.azure:azure-identity;current} -->
    </dependency>
    <dependency>
      <groupId>com.azure</groupId>
      <artifactId>azure-security-keyvault-keys</artifactId>
<<<<<<< HEAD
      <version>4.2.0-beta.1</version> <!-- {x-version-update;com.azure:azure-security-keyvault-keys;current} -->
=======
      <version>4.2.0</version> <!-- {x-version-update;com.azure:azure-security-keyvault-keys;current} -->
>>>>>>> d795fdaf
    </dependency>
    <dependency>
      <groupId>com.azure</groupId>
      <artifactId>azure-security-keyvault-secrets</artifactId>
<<<<<<< HEAD
      <version>4.2.0-beta.1</version> <!-- {x-version-update;com.azure:azure-security-keyvault-secrets;current} -->
=======
      <version>4.2.0</version> <!-- {x-version-update;com.azure:azure-security-keyvault-secrets;current} -->
>>>>>>> d795fdaf
    </dependency>
    <dependency>
      <groupId>com.azure</groupId>
      <artifactId>azure-security-keyvault-certificates</artifactId>
<<<<<<< HEAD
      <version>4.1.0-beta.1</version> <!-- {x-version-update;com.azure:azure-security-keyvault-certificates;current} -->
=======
      <version>4.1.0</version> <!-- {x-version-update;com.azure:azure-security-keyvault-certificates;current} -->
>>>>>>> d795fdaf
    </dependency>
    <dependency>
      <groupId>org.slf4j</groupId>
      <artifactId>slf4j-api</artifactId>
      <version>1.7.30</version> <!-- {x-version-update;org.slf4j:slf4j-api;external_dependency} -->
    </dependency>
    <dependency>
      <groupId>com.microsoft.azure</groupId>
      <artifactId>azure-mgmt-graph-rbac</artifactId>
      <version>1.3.0</version>  <!-- {x-version-update;com.microsoft.azure:azure-mgmt-graph-rbac;external_dependency} -->
    </dependency>

    <dependency>
      <groupId>com.azure</groupId>
      <artifactId>azure-core-test</artifactId>
      <version>1.5.0-beta.1</version> <!-- {x-version-update;com.azure:azure-core-test;current} -->
      <scope>test</scope>
    </dependency>
    <dependency>
      <groupId>junit</groupId>
      <artifactId>junit</artifactId>
      <version>4.13</version> <!-- {x-version-update;junit:junit;external_dependency} -->
      <scope>test</scope>
    </dependency>
    <dependency>
      <groupId>io.projectreactor</groupId>
      <artifactId>reactor-test</artifactId>
      <version>3.3.8.RELEASE</version> <!-- {x-version-update;io.projectreactor:reactor-test;external_dependency} -->
      <scope>test</scope>
    </dependency>
  </dependencies>

  <build>
    <plugins>
      <plugin>
        <groupId>org.apache.maven.plugins</groupId>
        <artifactId>maven-enforcer-plugin</artifactId>
        <version>3.0.0-M3</version> <!-- {x-version-update;org.apache.maven.plugins:maven-enforcer-plugin;external_dependency} -->
        <configuration>
          <rules>
            <bannedDependencies>
              <includes>
                <include>org.slf4j:slf4j-api:[1.7.30]</include> <!-- {x-include-update;org.slf4j:slf4j-api;external_dependency} -->
                <include>com.microsoft.azure:azure-mgmt-graph-rbac:[1.3.0]</include> <!-- {x-include-update;com.microsoft.azure:azure-mgmt-graph-rbac;external_dependency} -->
              </includes>
            </bannedDependencies>
          </rules>
        </configuration>
      </plugin>
    </plugins>
  </build>

  <profiles>
    <profile>
      <id>package-assembly</id>
      <activation>
        <property>
          <name>package-with-dependencies</name>
        </property>
      </activation>
      <build>
        <plugins>
          <plugin>
            <groupId>org.apache.maven.plugins</groupId>
            <artifactId>maven-assembly-plugin</artifactId>
            <version>3.2.0</version> <!-- {x-version-update;org.apache.maven.plugins:maven-assembly-plugin;external_dependency} -->
            <executions>
              <execution>
                <phase>package</phase>
                <goals>
                  <goal>single</goal>
                </goals>
                <configuration>
                  <archive>
                    <manifest>
                      <mainClass>
                        com.azure.endtoend.identity.IdentityTest
                      </mainClass>
                    </manifest>
                  </archive>
                  <descriptorRefs>
                    <descriptorRef>jar-with-dependencies</descriptorRef>
                  </descriptorRefs>
                </configuration>
              </execution>
            </executions>
          </plugin>
        </plugins>
      </build>
    </profile>
  </profiles>

</project><|MERGE_RESOLUTION|>--- conflicted
+++ resolved
@@ -38,29 +38,17 @@
     <dependency>
       <groupId>com.azure</groupId>
       <artifactId>azure-security-keyvault-keys</artifactId>
-<<<<<<< HEAD
-      <version>4.2.0-beta.1</version> <!-- {x-version-update;com.azure:azure-security-keyvault-keys;current} -->
-=======
-      <version>4.2.0</version> <!-- {x-version-update;com.azure:azure-security-keyvault-keys;current} -->
->>>>>>> d795fdaf
+      <version>4.3.0-beta.1</version> <!-- {x-version-update;com.azure:azure-security-keyvault-keys;current} -->
     </dependency>
     <dependency>
       <groupId>com.azure</groupId>
       <artifactId>azure-security-keyvault-secrets</artifactId>
-<<<<<<< HEAD
-      <version>4.2.0-beta.1</version> <!-- {x-version-update;com.azure:azure-security-keyvault-secrets;current} -->
-=======
-      <version>4.2.0</version> <!-- {x-version-update;com.azure:azure-security-keyvault-secrets;current} -->
->>>>>>> d795fdaf
+      <version>4.3.0-beta.1</version> <!-- {x-version-update;com.azure:azure-security-keyvault-secrets;current} -->
     </dependency>
     <dependency>
       <groupId>com.azure</groupId>
       <artifactId>azure-security-keyvault-certificates</artifactId>
-<<<<<<< HEAD
-      <version>4.1.0-beta.1</version> <!-- {x-version-update;com.azure:azure-security-keyvault-certificates;current} -->
-=======
-      <version>4.1.0</version> <!-- {x-version-update;com.azure:azure-security-keyvault-certificates;current} -->
->>>>>>> d795fdaf
+      <version>4.2.0-beta.1</version> <!-- {x-version-update;com.azure:azure-security-keyvault-certificates;current} -->
     </dependency>
     <dependency>
       <groupId>org.slf4j</groupId>
