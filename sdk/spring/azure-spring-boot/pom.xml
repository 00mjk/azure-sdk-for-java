<?xml version="1.0" encoding="UTF-8"?>
<project xmlns:xsi="http://www.w3.org/2001/XMLSchema-instance"
         xmlns="http://maven.apache.org/POM/4.0.0"
         xsi:schemaLocation="http://maven.apache.org/POM/4.0.0 http://maven.apache.org/xsd/maven-4.0.0.xsd">
  <modelVersion>4.0.0</modelVersion>

  <parent>
    <groupId>com.azure</groupId>
    <artifactId>azure-client-sdk-parent</artifactId>
    <version>1.7.0</version> <!-- {x-version-update;com.azure:azure-client-sdk-parent;current} -->
    <relativePath>../../parents/azure-client-sdk-parent</relativePath>
  </parent>

  <groupId>com.microsoft.azure</groupId>
  <artifactId>azure-spring-boot</artifactId>
  <version>2.3.3-beta.1</version> <!-- {x-version-update;com.microsoft.azure:azure-spring-boot;current} -->
  <packaging>jar</packaging>

  <name>Azure Spring Boot AutoConfigure</name>
  <description>Azure Spring Boot AutoConfigure</description>
  <url>https://github.com/Azure/azure-sdk-for-java</url>

  <properties>
    <jacoco.min.branchcoverage>0.22</jacoco.min.branchcoverage>
  </properties>

  <dependencies>
    <dependency>
      <groupId>org.springframework.boot</groupId>
      <artifactId>spring-boot-autoconfigure</artifactId>
      <version>2.3.0.RELEASE</version> <!-- {x-version-update;org.springframework.boot:spring-boot-autoconfigure;external_dependency} -->
    </dependency>

    <dependency>
      <groupId>org.slf4j</groupId>
      <artifactId>slf4j-api</artifactId>
      <version>1.7.28</version> <!-- {x-version-update;org.slf4j:slf4j-api;external_dependency} -->
    </dependency>

    <dependency>
      <groupId>org.springframework</groupId>
      <artifactId>spring-web</artifactId>
      <version>5.2.6.RELEASE</version> <!-- {x-version-update;org.springframework:spring-web;external_dependency} -->
    </dependency>

    <dependency>
      <groupId>org.springframework.boot</groupId>
      <artifactId>spring-boot-configuration-processor</artifactId>
      <version>2.3.0.RELEASE</version> <!-- {x-version-update;org.springframework.boot:spring-boot-configuration-processor;external_dependency} -->
      <optional>true</optional>
    </dependency>

    <dependency>
      <groupId>javax.validation</groupId>
      <artifactId>validation-api</artifactId>
      <version>2.0.1.Final</version> <!-- {x-version-update;javax.validation:validation-api;external_dependency} -->
    </dependency>

    <dependency>
      <groupId>javax.annotation</groupId>
      <artifactId>javax.annotation-api</artifactId>
      <version>1.3.2</version> <!-- {x-version-update;javax.annotation:javax.annotation-api;external_dependency} -->
    </dependency>

    <!--Azure active directory-->
    <dependency>
      <groupId>org.springframework.security</groupId>
      <artifactId>spring-security-core</artifactId>
      <version>5.3.2.RELEASE</version> <!-- {x-version-update;org.springframework.security:spring-security-core;external_dependency} -->
      <optional>true</optional>
    </dependency>
    <dependency>
      <groupId>org.springframework.security</groupId>
      <artifactId>spring-security-web</artifactId>
      <version>5.3.2.RELEASE</version> <!-- {x-version-update;org.springframework.security:spring-security-web;external_dependency} -->
      <optional>true</optional>
    </dependency>
    <dependency>
      <groupId>org.springframework.security</groupId>
      <artifactId>spring-security-oauth2-client</artifactId>
      <version>5.3.2.RELEASE</version> <!-- {x-version-update;org.springframework.security:spring-security-oauth2-client;external_dependency} -->
      <optional>true</optional>
    </dependency>
    <dependency>
      <groupId>org.springframework.security</groupId>
      <artifactId>spring-security-oauth2-jose</artifactId>
      <version>5.3.2.RELEASE</version> <!-- {x-version-update;org.springframework.security:spring-security-oauth2-jose;external_dependency} -->
      <optional>true</optional>
    </dependency>
    <dependency>
      <groupId>org.springframework.security</groupId>
      <artifactId>spring-security-config</artifactId>
      <version>5.3.2.RELEASE</version> <!-- {x-version-update;org.springframework.security:spring-security-config;external_dependency} -->
      <optional>true</optional>
    </dependency>
    <dependency>
      <groupId>com.nimbusds</groupId>
      <artifactId>nimbus-jose-jwt</artifactId>
      <version>7.9</version> <!-- {x-version-update;com.nimbusds:nimbus-jose-jwt;external_dependency} -->
      <optional>true</optional>
    </dependency>
    <dependency>
      <groupId>javax.servlet</groupId>
      <artifactId>javax.servlet-api</artifactId>
      <version>4.0.1</version> <!-- {x-version-update;javax.servlet:javax.servlet-api;external_dependency} -->
      <optional>true</optional>
    </dependency>

    <!--Cosmosdb-->
    <dependency>
      <groupId>com.microsoft.spring.data.gremlin</groupId>
      <artifactId>spring-data-gremlin</artifactId>
      <version>2.2.3</version> <!-- {x-version-update;com.microsoft.spring.data.gremlin:spring-data-gremlin;external_dependency} -->
      <optional>true</optional>
    </dependency>
    <dependency>
      <groupId>com.microsoft.azure</groupId>
      <artifactId>spring-data-cosmosdb</artifactId>
      <version>2.3.0</version> <!-- {x-version-update;com.microsoft.azure:spring-data-cosmosdb;external_dependency} -->
      <optional>true</optional>
    </dependency>

    <!-- Micrometer metrics -->
    <dependency>
      <groupId>io.micrometer</groupId>
      <artifactId>micrometer-registry-azure-monitor</artifactId>
      <version>1.3.0</version>  <!-- {x-version-update;spring_io.micrometer:micrometer-registry-azure-monitor;external_dependency} -->
      <optional>true</optional>
    </dependency>
    <dependency>
      <groupId>io.micrometer</groupId>
      <artifactId>micrometer-core</artifactId>
      <version>1.3.0</version>  <!-- {x-version-update;spring_io.micrometer:micrometer-core;external_dependency} -->
      <optional>true</optional>
    </dependency>
    <dependency>
      <groupId>org.springframework.boot</groupId>
      <artifactId>spring-boot-actuator-autoconfigure</artifactId>
      <version>2.3.0.RELEASE</version> <!-- {x-version-update;org.springframework.boot:spring-boot-actuator-autoconfigure;external_dependency} -->
      <optional>true</optional>
    </dependency>

    <!--Spring JMS-->
    <dependency>
      <groupId>org.springframework</groupId>
      <artifactId>spring-jms</artifactId>
      <version>5.2.6.RELEASE</version> <!-- {x-version-update;org.springframework:spring-jms;external_dependency} -->
      <optional>true</optional>
    </dependency>

    <dependency>
      <groupId>com.microsoft.azure</groupId>
      <artifactId>azure-servicebus-jms</artifactId>
      <version>0.0.2</version> <!-- {x-version-update;com.microsoft.azure:azure-servicebus-jms;external_dependency} -->
      <optional>true</optional>
    </dependency>

    <!-- Azure libraries-->
    <dependency>
      <groupId>com.microsoft.azure</groupId>
      <artifactId>msal4j</artifactId>
      <version>1.3.0</version> <!-- {x-version-update;com.microsoft.azure:msal4j;external_dependency} -->
      <optional>true</optional>
    </dependency>

    <dependency>
      <groupId>com.azure</groupId>
      <artifactId>azure-identity</artifactId>
      <version>1.0.8</version> <!-- {x-version-update;com.azure:azure-identity;dependency} -->
    </dependency>

    <dependency>
      <groupId>com.azure</groupId>
      <artifactId>azure-security-keyvault-secrets</artifactId>
      <version>4.1.4</version> <!-- {x-version-update;com.azure:azure-security-keyvault-secrets;dependency} -->
<<<<<<< HEAD
=======
      <optional>true</optional>
>>>>>>> 1007365b
    </dependency>

    <!-- Annotation processor -->
    <dependency>
      <groupId>org.springframework.boot</groupId>
      <artifactId>spring-boot-autoconfigure-processor</artifactId>
      <version>2.3.0.RELEASE</version> <!-- {x-version-update;org.springframework.boot:spring-boot-autoconfigure-processor;external_dependency} -->
      <optional>true</optional>
    </dependency>

    <dependency>
      <groupId>org.hibernate.validator</groupId>
      <artifactId>hibernate-validator</artifactId>
      <version>6.0.17.Final</version> <!-- {x-version-update;org.hibernate.validator:hibernate-validator;external_dependency} -->
      <optional>true</optional>
    </dependency>

    <dependency>
      <groupId>com.fasterxml.jackson.core</groupId>
      <artifactId>jackson-databind</artifactId>
      <version>2.10.1</version> <!-- {x-version-update;com.fasterxml.jackson.core:jackson-databind;external_dependency} -->
    </dependency>

    <!-- Added this dependency to include necessary annotations used by reactor core.
        Without this dependency, javadoc throws a warning as it cannot find enum When.MAYBE
        which is used in @Nullable annotation in reactor core classes -->
    <dependency>
      <groupId>com.google.code.findbugs</groupId>
      <artifactId>jsr305</artifactId>
      <version>3.0.2</version> <!-- {x-version-update;com.google.code.findbugs:jsr305;external_dependency} -->
      <scope>provided</scope>
    </dependency>

    <!-- This dependency used to solve this problem: https://github.com/microsoft/azure-spring-boot/issues/909 -->
    <dependency>
      <groupId>net.minidev</groupId>
      <artifactId>json-smart</artifactId>
      <version>2.3</version> <!-- {x-version-update;net.minidev:json-smart;external_dependency} -->
    </dependency>

    <!-- TEST-->
    <dependency>
      <groupId>org.springframework.boot</groupId>
      <artifactId>spring-boot-starter-test</artifactId>
      <version>2.3.0.RELEASE</version> <!-- {x-version-update;org.springframework.boot:spring-boot-starter-test;external_dependency} -->
      <scope>test</scope>
      <exclusions>
        <exclusion>
          <groupId>com.vaadin.external.google</groupId>
          <artifactId>android-json</artifactId>
        </exclusion>
      </exclusions>
    </dependency>
    <dependency>
      <groupId>org.springframework.boot</groupId>
      <artifactId>spring-boot-starter-web</artifactId>
      <version>2.3.0.RELEASE</version> <!-- {x-version-update;org.springframework.boot:spring-boot-starter-web;external_dependency} -->
      <scope>test</scope>
    </dependency>
    <dependency>
      <groupId>org.mockito</groupId>
      <artifactId>mockito-core</artifactId>
      <version>3.0.0</version> <!-- {x-version-update;org.mockito:mockito-core;external_dependency} -->
      <scope>test</scope>
    </dependency>
    <dependency>
      <groupId>com.github.tomakehurst</groupId>
      <artifactId>wiremock-standalone</artifactId>
      <version>2.24.1</version> <!-- {x-version-update;com.github.tomakehurst:wiremock-standalone;external_dependency} -->
      <scope>test</scope>
    </dependency>
    <dependency>
      <groupId>pl.pragmatists</groupId>
      <artifactId>JUnitParams</artifactId>
      <version>1.1.1</version> <!-- {x-version-update;pl.pragmatists:JUnitParams;external_dependency} -->
      <scope>test</scope>
    </dependency>
  </dependencies>

  <build>
    <plugins>
      <plugin>
        <groupId>org.apache.maven.plugins</groupId>
        <artifactId>maven-enforcer-plugin</artifactId>
        <version>3.0.0-M3</version> <!-- {x-version-update;org.apache.maven.plugins:maven-enforcer-plugin;external_dependency} -->
        <configuration>
          <rules>
            <bannedDependencies>
              <includes>
                <include>com.azure:*</include>
                <include>com.fasterxml.jackson.core:jackson-databind:[2.10.1]</include> <!-- {x-include-update;com.fasterxml.jackson.core:jackson-databind;external_dependency} -->
                <include>com.google.code.findbugs:jsr305:[3.0.2]</include> <!-- {x-include-update;com.google.code.findbugs:jsr305;external_dependency} -->
                <include>net.minidev:json-smart:[2.3]</include> <!-- {x-include-update;net.minidev:json-smart;external_dependency} -->
                <include>com.microsoft.azure:azure-servicebus-jms:[0.0.2]</include> <!-- {x-include-update;com.microsoft.azure:azure-servicebus-jms;external_dependency} -->
                <include>com.microsoft.azure:msal4j:[1.3.0]</include> <!-- {x-include-update;com.microsoft.azure:msal4j;external_dependency} -->
                <include>com.microsoft.azure:spring-data-cosmosdb:[2.3.0]</include> <!-- {x-include-update;com.microsoft.azure:spring-data-cosmosdb;external_dependency} -->
                <include>com.microsoft.spring.data.gremlin:spring-data-gremlin:[2.2.3]</include> <!-- {x-include-update;com.microsoft.spring.data.gremlin:spring-data-gremlin;external_dependency} -->
                <include>com.nimbusds:nimbus-jose-jwt:[7.9]</include> <!-- {x-include-update;com.nimbusds:nimbus-jose-jwt;external_dependency} -->
                <include>io.micrometer:micrometer-core:[1.3.0]</include> <!-- {x-include-update;spring_io.micrometer:micrometer-core;external_dependency} -->
                <include>io.micrometer:micrometer-registry-azure-monitor:[1.3.0]</include> <!-- {x-include-update;spring_io.micrometer:micrometer-registry-azure-monitor;external_dependency} -->
                <include>javax.servlet:javax.servlet-api:[4.0.1]</include> <!-- {x-include-update;javax.servlet:javax.servlet-api;external_dependency} -->
                <include>javax.annotation:javax.annotation-api:[1.3.2]</include> <!-- {x-include-update;javax.annotation:javax.annotation-api;external_dependency} -->
                <include>javax.validation:validation-api:[2.0.1.Final]</include> <!-- {x-include-update;javax.validation:validation-api;external_dependency} -->
                <include>org.slf4j:slf4j-api:[1.7.28]</include> <!-- {x-include-update;org.slf4j:slf4j-api;external_dependency} -->
                <include>org.hibernate.validator:hibernate-validator:[6.0.17.Final]</include> <!-- {x-include-update;org.hibernate.validator:hibernate-validator;external_dependency} -->
                <include>org.springframework:spring-web:[5.2.6.RELEASE]</include> <!-- {x-include-update;org.springframework:spring-web;external_dependency} -->
                <include>org.springframework:spring-jms:[5.2.6.RELEASE]</include> <!-- {x-include-update;org.springframework:spring-jms;external_dependency} -->
                <include>org.springframework.boot:spring-boot-actuator-autoconfigure:[2.3.0.RELEASE]</include> <!-- {x-include-update;org.springframework.boot:spring-boot-actuator-autoconfigure;external_dependency} -->
                <include>org.springframework.boot:spring-boot-autoconfigure-processor:[2.3.0.RELEASE]</include> <!-- {x-include-update;org.springframework.boot:spring-boot-autoconfigure-processor;external_dependency} -->
                <include>org.springframework.boot:spring-boot-autoconfigure:[2.3.0.RELEASE]</include> <!-- {x-include-update;org.springframework.boot:spring-boot-autoconfigure;external_dependency} -->
                <include>org.springframework.boot:spring-boot-configuration-processor:[2.3.0.RELEASE]</include> <!-- {x-include-update;org.springframework.boot:spring-boot-configuration-processor;external_dependency} -->
                <include>org.springframework.boot:spring-boot-starter-test:[2.3.0.RELEASE]</include> <!-- {x-include-update;org.springframework.boot:spring-boot-starter-test;external_dependency} -->
                <include>org.springframework.boot:spring-boot-starter-web:[2.3.0.RELEASE]</include> <!-- {x-include-update;org.springframework.boot:spring-boot-starter-web;external_dependency} -->
                <include>org.springframework.security:spring-security-config:[5.3.2.RELEASE]</include> <!-- {x-include-update;org.springframework.security:spring-security-config;external_dependency} -->
                <include>org.springframework.security:spring-security-core:[5.3.2.RELEASE]</include> <!-- {x-include-update;org.springframework.security:spring-security-core;external_dependency} -->
                <include>org.springframework.security:spring-security-oauth2-client:[5.3.2.RELEASE]</include> <!-- {x-include-update;org.springframework.security:spring-security-oauth2-client;external_dependency} -->
                <include>org.springframework.security:spring-security-oauth2-jose:[5.3.2.RELEASE]</include> <!-- {x-include-update;org.springframework.security:spring-security-oauth2-jose;external_dependency} -->
                <include>org.springframework.security:spring-security-web:[5.3.2.RELEASE]</include> <!-- {x-include-update;org.springframework.security:spring-security-web;external_dependency} -->
              </includes>
            </bannedDependencies>
          </rules>
        </configuration>
      </plugin>
    </plugins>
  </build>
</project><|MERGE_RESOLUTION|>--- conflicted
+++ resolved
@@ -173,10 +173,7 @@
       <groupId>com.azure</groupId>
       <artifactId>azure-security-keyvault-secrets</artifactId>
       <version>4.1.4</version> <!-- {x-version-update;com.azure:azure-security-keyvault-secrets;dependency} -->
-<<<<<<< HEAD
-=======
-      <optional>true</optional>
->>>>>>> 1007365b
+      <optional>true</optional>
     </dependency>
 
     <!-- Annotation processor -->
