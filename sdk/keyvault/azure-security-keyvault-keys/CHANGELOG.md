--- conflicted
+++ resolved
@@ -4,22 +4,13 @@
 
 
 ## 4.2.0 (2020-08-12)
-<<<<<<< HEAD
-- Added support for `7.1-Preview` service version.
-=======
 - Added support for service version `7.1`.
->>>>>>> 1b5a85b5
 - Added `retryPolicy` setter in `KeyClientBuilder`, `CryptographyClientBuilder` and `KeyEncryptionKeyClientBuilder`.
 - Added `recoverableDays` property to `KeyProperties`.
 - Added `Import` operation to `KeyOperation`.
 
-<<<<<<< HEAD
 ## 4.1.5 (2020-07-08)
 - Updated versions for azure-core and azure-identity.
-=======
-## 4.2.0-beta.5 (2020-07-08)
-- Updated versions for azure-core, azure-identity.
->>>>>>> 1b5a85b5
 
 ## 4.1.4 (2020-06-10)
 - Updated version for azure-core, azure-identity and external dependencies.
