--- conflicted
+++ resolved
@@ -109,11 +109,7 @@
     <dependency>
       <groupId>com.azure</groupId>
       <artifactId>azure-security-keyvault-keys</artifactId>
-<<<<<<< HEAD
-      <version>4.2.0</version> <!-- {x-version-update;unreleased_com.azure:azure-security-keyvault-keys;dependency} -->
-=======
       <version>4.3.0-beta.1</version> <!-- {x-version-update;unreleased_com.azure:azure-security-keyvault-keys;dependency} -->
->>>>>>> 1b5a85b5
       <scope>test</scope>
     </dependency>
   </dependencies>
