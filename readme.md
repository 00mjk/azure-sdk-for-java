<p align="center">
  <img src="event-hubs.png" alt="Microsoft Azure Event Hubs" width="100"/>
</p>

# Microsoft Azure Event Hubs Client for Java

|Build/Package|Status|
|------|-------------|
|master|[![Build status](https://ci.appveyor.com/api/projects/status/3prh8sm3stn4o5vj/branch/master?svg=true)](https://ci.appveyor.com/project/jtaubensee/azure-event-hubs-java/branch/master)|
|dev|[![Build status](https://ci.appveyor.com/api/projects/status/3prh8sm3stn4o5vj/branch/dev?svg=true)](https://ci.appveyor.com/project/jtaubensee/azure-event-hubs-java/branch/dev)|
|azure-eventhubs|[![Maven Central](https://maven-badges.herokuapp.com/maven-central/com.microsoft.azure/azure-eventhubs/badge.svg)](https://maven-badges.herokuapp.com/maven-central/com.microsoft.azure/azure-eventhubs)
|azure-eventhubs-eph|[![Maven Central](https://maven-badges.herokuapp.com/maven-central/com.microsoft.azure/azure-eventhubs-eph/badge.svg)](https://maven-badges.herokuapp.com/maven-central/com.microsoft.azure/azure-eventhubs-eph)

Azure Event Hubs is a highly scalable publish-subscribe service that can ingest millions of events per second and stream them into multiple applications. This lets you process and analyze the massive amounts of data produced by your connected devices and applications. Once Event Hubs has collected the data, you can retrieve, transform and store it by using any real-time analytics provider or with batching/storage adapters. 

Refer to the [online documentation](https://azure.microsoft.com/services/event-hubs/) to learn more about Event Hubs in general.

## How to provide feedback

See our [Contribution Guidelines](./.github/CONTRIBUTING.md).

## Overview

This Java client library for Azure Event Hubs allows for both sending events to and receiving events from an Azure Event Hub. 

An **event publisher** is a source of telemetry data, diagnostics information, usage logs, or other log data, as 
part of an emvbedded device solution, a mobile device application, a game title running on a console or other device, 
some client or server based business solution, or a web site.  

An **event consumer** picks up such information from the Event Hub and processes it. Processing may involve aggregation, complex 
computation and filtering. Processing may also involve distribution or storage of the information in a raw or transformed fashion.
Event Hub consumers are often robust and high-scale platform infrastructure parts with built-in analytics capabilites, like Azure 
Stream Analytics, Apache Spark, or Apache Storm.   
   
Most applications will act either as an event publisher or an event consumer, but rarely both. The exception are event 
consumers that filter and/or transform event streams and then forward them on to another Event Hub; an example for such a consumer
and (re-)publisher is Azure Stream Analytics. 

We'll therefore only give a glimpse at publishing and receiving here in this overview and provide further detail in 
the [Publishing Events](PublishingEvents.md) and [Consuming Events](ConsumingEvents.md) guides. 

### Publishing Events

The vast majority of Event Hub applications using this and other client libraries are and will be event publishers. 
And for most of these publishers, publishing events is extremely simple. 

With your Java application referencing this client library,
which is quite simple in a Maven build [as we explain in the guide](PublishingEvents.md), you'll need to import the 
*com.microsoft.azure.eventhubs* package with the *EventData* and *EventHubClient* classes.  
 
 
```Java
    import com.microsoft.azure.eventhubs.*;
```        

Using an Event Hub connection string, which holds all required connection information, including an authorization key or token, 
you then create an *EventHubClient* instance, which manages a secure AMQP 1.0 connection to the Event Hub.   
   
```Java
    final String namespaceName = "----ServiceBusNamespaceName-----";
    final String eventHubName = "----EventHubName-----";
    final String sasKeyName = "-----SharedAccessSignatureKeyName-----";
    final String sasKey = "---SharedAccessSignatureKey----";
    ConnectionStringBuilder connStr = new ConnectionStringBuilder(namespaceName, eventHubName, sasKeyName, sasKey);
		
    EventHubClient ehClient = EventHubClient.createFromConnectionStringSync(connStr.toString());
```

Once you have the client in hands, you can package any arbitrary payload as a plain array of bytes and send it. 

```Java
    EventData sendEvent = new EventData(payloadBytes);
    ehClient.sendSync(sendEvent);
```
         
The entire client API is built for Java 8's concurrent task model, generally returning 
[*CompleteableFuture<T>*](https://docs.oracle.com/javase/8/docs/api/java/util/concurrent/CompletableFuture.html), so the library has these methods suffixed with *Sync* as their Synchronous counterparts/varaints.

Learn more about publishing events, including advanced options, and when you should and shouldn't use those options, 
[in the event publisher guide](PublishingEvents.md).

### Consuming Events

Consuming events from Azure Event Hubs is a bit more complex than sending events, because the receivers need to be
aware of Event Hub's partitioning model, while senders can most often ignore it. 

Any Event Hub's event store is split up into at least 4 partitions, each maintaining a separate event log. You can think 
of partitions like lanes on a highway. The more events the Event Hub needs to handle, the more lanes (partitions) you have 
to add. Each partition can handle at most the equivalent of 1 "throughput unit", equivalent to at most 1000 events per 
second and at most 1 Megabyte per second.

Consuming messages is also quite different compared to typical messaging infrastuctures like queues or topic 
subscriptions, where the consumer simply fetches the "next" message. Azure Event Hubs puts the consumer in control of 
the offset from which the log shall be read, and the consumer can repeatedly pick a different or the same offset and read 
the event stream from chosen offsets while the events are being retained. Each partition is therefore loosely analogous 
to a tape drive that you can wind back to a particular mark and then play back to the freshest data available.         
   
Just like the sender, the receiver code imports the package and creates an *EventHubClient* from a given connecting string
      
```Java
    final String namespaceName = "----ServiceBusNamespaceName-----";
    final String eventHubName = "----EventHubName-----";
    final String sasKeyName = "-----SharedAccessSignatureKeyName-----";
    final String sasKey = "---SharedAccessSignatureKey----";
    ConnectionStringBuilder connStr = new ConnectionStringBuilder(namespaceName, eventHubName, sasKeyName, sasKey);
		
    EventHubClient ehClient = EventHubClient.createFromConnectionStringSync(connStr.toString());
```           

The receiver code then creates (at least) one *PartitionReceiver* that will receive the data. The receiver is seeded with 
an offset, in the snippet below it's simply the start of the log.    
		
```Java
		String partitionId = "0";
		PartitionReceiver receiver = ehClient.createReceiverSync(
				EventHubClient.DefaultConsumerGroupName, 
				partitionId, 
				PartitionReceiver.StartOfStream,
				false);

		receiver.setReceiveTimeout(Duration.ofSeconds(20));
``` 

Once the receiver is initialized, getting events is just a matter of calling the *receive()* method in a loop. Each call 
to *receive()* will fetch an enumerable batch of events to process.    		
        
```Java        
		Iterable<EventData> receivedEvents = receiver.receiveSync(maxEventsCount);         
```

As you might imagine, there's quite a bit more to know about partitions, about distributing the workload of processing huge and 
fast data streams across several receiver machines, and about managing offsets in such a multi-machine scenario such that 
data is not repeatedly read or, worse, skipped. You can find this and other details discussed in 
the [Consuming Events](ConsumingEvents.md) guide.           

## Using the library 

You will generally not have to build this client library yourself. The build model and options are documented in the 
[Contributor's Guide](developer.md), which also explains how to create and submit proposed patches and extensions, and how to 
build a private version of the client library using a snapshot version of the foundational Apache Qpid Proton-J library, which 
this library uses as its AMQP 1.0 protocol core. 

This library is available for use in Maven projects from the Maven Central Repository, and can be referenced using the
following dependency declaration. The dependency declaration will in turn pull futrher required dependencies, specifically 
the required version of Apache Qpid Proton-J, and the crytography library BCPKIX by the Legion of Bouncy Castle.   

```XML
   	<dependency> 
   		<groupId>com.microsoft.azure</groupId> 
   		<artifactId>azure-eventhubs</artifactId> 
<<<<<<< HEAD
   		<version>0.14.1-SNAPSHOT</version> 
=======
   		<version>0.14.3</version> 
>>>>>>> 77be025a
   	</dependency>   
 ```
 
 For different types of build environments, the latest released JAR files can also be [explicitly obtained from the 
 Maven Central Repository]() or from [the Release distribution point on GitHub]().  

### Explore the client library with the Eclipse IDE 

1. Maven is expected to be installed and configured - version > 3.3.9
2. After git-clone'ing to the project, open the shell and navigate to the location where the 'pom.xml' is present
3. Run these commands to prepare this maven project to be opened in Eclipse:
  - mvn -Declipse.workspace=<path_to_workspace> eclipse:configure-workspace
  - mvn eclipse:eclipse
4. Open Eclipse and use "Import Existing Maven projects" to open the project.
5. If you see any Build Errors - make sure the Execution Environment is set to java sdk version 1.8 or higher
  * [go to Project > Properties > 'Java Build Path' > Libraries tab. Click on 'JRE System Library (V x.xx)' and Edit this to be 1.8 or higher]
6. Set these Environment variables to be able to run unit tests:
  * EVENT_HUB_CONNECTION_STRING
  * PARTITION_COUNT
  * EPHTESTSTORAGE

## Samples
Additional samples are provided here: [azure/azure-event-hubs](https://github.com/Azure/azure-event-hubs/tree/master/samples)

## How to provide feedback

First, if you experience any issues with the runtime behavior of the Azure Event Hubs service, please consider filing a support request
right away. Your options for [getting support are enumerated here](https://azure.microsoft.com/support/options/). In the Azure portal, 
you can file a support request from the "Help and support" menu in the upper right hand corner of the page.   

If you find issues in this library or have suggestions for improvement of code or documentation, [you can file an issue in the project's 
GitHub repository.](https://github.com/Azure/azure-event-hubs/issues). Issues related to runtime behavior of the service, such as 
sporadic exceptions or apparent service-side performance or reliability issues can not be handled here.

Generally, if you want to discuss Azure Event Hubs or this client library with the community and the maintainers, you can turn to 
[stackoverflow.com under the #azure-eventhub tag](http://stackoverflow.com/questions/tagged/azure-eventhub) or the 
[MSDN Service Bus Forum](https://social.msdn.microsoft.com/Forums/en-US/home?forum=servbus). <|MERGE_RESOLUTION|>--- conflicted
+++ resolved
@@ -148,12 +148,8 @@
    	<dependency> 
    		<groupId>com.microsoft.azure</groupId> 
    		<artifactId>azure-eventhubs</artifactId> 
-<<<<<<< HEAD
-   		<version>0.14.1-SNAPSHOT</version> 
-=======
-   		<version>0.14.3</version> 
->>>>>>> 77be025a
-   	</dependency>   
+   		<version>0.14.3</version>
+   	</dependency>
  ```
  
  For different types of build environments, the latest released JAR files can also be [explicitly obtained from the 
