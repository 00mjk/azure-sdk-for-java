--- conflicted
+++ resolved
@@ -53,11 +53,7 @@
     public final static String DEFAULT_RETRY = "Default";
 
     public final static String PRODUCT_NAME = "MSJavaClient";
-<<<<<<< HEAD
-    public final static String CURRENT_JAVACLIENT_VERSION = "0.14.1-SNAPSHOT";
-=======
     public final static String CURRENT_JAVACLIENT_VERSION = "0.14.3";
->>>>>>> 77be025a
 
     public static final String PLATFORM_INFO = getPlatformInfo();
     public static final String FRAMEWORK_INFO = getFrameworkInfo();
