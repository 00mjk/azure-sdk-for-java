--- conflicted
+++ resolved
@@ -9,15 +9,10 @@
 
 import com.microsoft.rest.credentials.BasicAuthenticationCredentials;
 import com.microsoft.rest.credentials.TokenCredentials;
-<<<<<<< HEAD
+import com.microsoft.rest.serializer.JacksonMapperAdapter;
 
-=======
-import com.microsoft.rest.serializer.JacksonMapperAdapter;
-import okhttp3.*;
->>>>>>> 63803e0b
 import org.junit.Assert;
 import org.junit.Test;
-import retrofit2.Retrofit;
 
 import java.io.IOException;
 
@@ -35,10 +30,7 @@
         Retrofit.Builder retrofitBuilder = new Retrofit.Builder();
         BasicAuthenticationCredentials credentials = new BasicAuthenticationCredentials("user", "pass");
         RestClient.Builder restBuilder = new RestClient.Builder("http://localhost", clientBuilder, retrofitBuilder)
-<<<<<<< HEAD
-=======
                 .withMapperAdapter(new JacksonMapperAdapter())
->>>>>>> 63803e0b
                 .withCredentials(credentials)
                 .withInterceptor(new Interceptor() {
             @Override
@@ -63,10 +55,7 @@
         Retrofit.Builder retrofitBuilder = new Retrofit.Builder();
         TokenCredentials credentials = new TokenCredentials(null, "this_is_a_token");
         RestClient.Builder restBuilder = new RestClient.Builder("http://localhost", clientBuilder, retrofitBuilder)
-<<<<<<< HEAD
-=======
                 .withMapperAdapter(new JacksonMapperAdapter())
->>>>>>> 63803e0b
                 .withCredentials(credentials)
                 .withInterceptor(new Interceptor() {
                     @Override
