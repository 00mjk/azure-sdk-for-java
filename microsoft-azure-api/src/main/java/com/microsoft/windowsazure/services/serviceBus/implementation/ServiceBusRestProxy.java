--- conflicted
+++ resolved
@@ -1,419 +1,414 @@
-/**
- * Copyright Microsoft Corporation
- * 
- * Licensed under the Apache License, Version 2.0 (the "License");
- * you may not use this file except in compliance with the License.
- * You may obtain a copy of the License at
- * http://www.apache.org/licenses/LICENSE-2.0
- * 
- * Unless required by applicable law or agreed to in writing, software
- * distributed under the License is distributed on an "AS IS" BASIS,
- * WITHOUT WARRANTIES OR CONDITIONS OF ANY KIND, either express or implied.
- * See the License for the specific language governing permissions and
- * limitations under the License.
- */
-package com.microsoft.windowsazure.services.serviceBus.implementation;
-
-import java.io.InputStream;
-import java.text.ParseException;
-import java.util.ArrayList;
-import java.util.Arrays;
-import java.util.Date;
-
-import javax.inject.Inject;
-import javax.inject.Named;
-import javax.ws.rs.core.MediaType;
-
-import org.apache.commons.logging.Log;
-import org.apache.commons.logging.LogFactory;
-
-import com.microsoft.windowsazure.services.core.ServiceException;
-import com.microsoft.windowsazure.services.core.ServiceFilter;
-import com.microsoft.windowsazure.services.core.UserAgentFilter;
-import com.microsoft.windowsazure.services.core.utils.pipeline.ClientFilterAdapter;
-import com.microsoft.windowsazure.services.serviceBus.ServiceBusContract;
-import com.microsoft.windowsazure.services.serviceBus.models.AbstractListOptions;
-import com.microsoft.windowsazure.services.serviceBus.models.BrokeredMessage;
-import com.microsoft.windowsazure.services.serviceBus.models.CreateQueueResult;
-import com.microsoft.windowsazure.services.serviceBus.models.CreateRuleResult;
-import com.microsoft.windowsazure.services.serviceBus.models.CreateSubscriptionResult;
-import com.microsoft.windowsazure.services.serviceBus.models.CreateTopicResult;
-import com.microsoft.windowsazure.services.serviceBus.models.GetQueueResult;
-import com.microsoft.windowsazure.services.serviceBus.models.GetRuleResult;
-import com.microsoft.windowsazure.services.serviceBus.models.GetSubscriptionResult;
-import com.microsoft.windowsazure.services.serviceBus.models.GetTopicResult;
-import com.microsoft.windowsazure.services.serviceBus.models.ListQueuesOptions;
-import com.microsoft.windowsazure.services.serviceBus.models.ListQueuesResult;
-import com.microsoft.windowsazure.services.serviceBus.models.ListRulesOptions;
-import com.microsoft.windowsazure.services.serviceBus.models.ListRulesResult;
-import com.microsoft.windowsazure.services.serviceBus.models.ListSubscriptionsOptions;
-import com.microsoft.windowsazure.services.serviceBus.models.ListSubscriptionsResult;
-import com.microsoft.windowsazure.services.serviceBus.models.ListTopicsOptions;
-import com.microsoft.windowsazure.services.serviceBus.models.ListTopicsResult;
-import com.microsoft.windowsazure.services.serviceBus.models.QueueInfo;
-import com.microsoft.windowsazure.services.serviceBus.models.ReceiveMessageOptions;
-import com.microsoft.windowsazure.services.serviceBus.models.ReceiveMessageResult;
-import com.microsoft.windowsazure.services.serviceBus.models.ReceiveQueueMessageResult;
-import com.microsoft.windowsazure.services.serviceBus.models.ReceiveSubscriptionMessageResult;
-import com.microsoft.windowsazure.services.serviceBus.models.RuleInfo;
-import com.microsoft.windowsazure.services.serviceBus.models.SubscriptionInfo;
-import com.microsoft.windowsazure.services.serviceBus.models.TopicInfo;
-import com.sun.jersey.api.client.Client;
-import com.sun.jersey.api.client.ClientResponse;
-import com.sun.jersey.api.client.WebResource;
-import com.sun.jersey.api.client.WebResource.Builder;
-
-public class ServiceBusRestProxy implements ServiceBusContract {
-
-    private Client channel;
-    private final String uri;
-    private final BrokerPropertiesMapper mapper;
-    private final CustomPropertiesMapper customPropertiesMapper;
-    static Log log = LogFactory.getLog(ServiceBusContract.class);
-
-    ServiceFilter[] filters;
-
-    @Inject
-<<<<<<< HEAD
-    public ServiceBusRestProxy(Client channel, @Named("serviceBus") WrapFilter authFilter,
-            @Named("serviceBus.uri") String uri, BrokerPropertiesMapper mapper, UserAgentFilter userAgentFilter) {
-=======
-    public ServiceBusRestProxy(Client channel, WrapFilter authFilter,
-            ServiceBusConnectionSettings connectionSettings, BrokerPropertiesMapper mapper) {
->>>>>>> 3fc489f4
-
-        this.channel = channel;
-        this.filters = new ServiceFilter[0];
-        this.uri = connectionSettings.getUri();
-        this.mapper = mapper;
-        this.customPropertiesMapper = new CustomPropertiesMapper();
-        channel.addFilter(authFilter);
-        channel.addFilter(userAgentFilter);
-    }
-
-    public ServiceBusRestProxy(Client channel, ServiceFilter[] filters, String uri, BrokerPropertiesMapper mapper) {
-        this.channel = channel;
-        this.filters = filters;
-        this.uri = uri;
-        this.mapper = mapper;
-        this.customPropertiesMapper = new CustomPropertiesMapper();
-    }
-
-    @Override
-    public ServiceBusContract withFilter(ServiceFilter filter) {
-        ServiceFilter[] newFilters = Arrays.copyOf(filters, filters.length + 1);
-        newFilters[filters.length] = filter;
-        return new ServiceBusRestProxy(channel, newFilters, uri, mapper);
-    }
-
-    public Client getChannel() {
-        return channel;
-    }
-
-    public void setChannel(Client channel) {
-        this.channel = channel;
-    }
-
-    private WebResource getResource() {
-        WebResource resource = getChannel().resource(uri);
-        for (ServiceFilter filter : filters) {
-            resource.addFilter(new ClientFilterAdapter(filter));
-        }
-        return resource;
-    }
-
-    @Override
-    public void sendMessage(String path, BrokeredMessage message) {
-        Builder request = getResource().path(path).path("messages").getRequestBuilder();
-
-        if (message.getContentType() != null)
-            request = request.type(message.getContentType());
-
-        if (message.getBrokerProperties() != null)
-            request = request.header("BrokerProperties", mapper.toString(message.getBrokerProperties()));
-
-        for (java.util.Map.Entry<String, Object> entry : message.getProperties().entrySet()) {
-            request.header(entry.getKey(), customPropertiesMapper.toString(entry.getValue()));
-        }
-
-        request.post(message.getBody());
-    }
-
-    @Override
-    public void sendQueueMessage(String path, BrokeredMessage message) throws ServiceException {
-        sendMessage(path, message);
-    }
-
-    @Override
-    public ReceiveQueueMessageResult receiveQueueMessage(String queueName) throws ServiceException {
-        return receiveQueueMessage(queueName, ReceiveMessageOptions.DEFAULT);
-    }
-
-    @Override
-    public ReceiveQueueMessageResult receiveQueueMessage(String queuePath, ReceiveMessageOptions options)
-            throws ServiceException {
-
-        WebResource resource = getResource().path(queuePath).path("messages").path("head");
-
-        BrokeredMessage message = receiveMessage(options, resource);
-        return new ReceiveQueueMessageResult(message);
-    }
-
-    @Override
-    public ReceiveMessageResult receiveMessage(String path) throws ServiceException {
-        return receiveMessage(path, ReceiveMessageOptions.DEFAULT);
-    }
-
-    @Override
-    public ReceiveMessageResult receiveMessage(String path, ReceiveMessageOptions options) throws ServiceException {
-
-        WebResource resource = getResource().path(path).path("messages").path("head");
-
-        BrokeredMessage message = receiveMessage(options, resource);
-        return new ReceiveMessageResult(message);
-    }
-
-    private BrokeredMessage receiveMessage(ReceiveMessageOptions options, WebResource resource) {
-        if (options.getTimeout() != null) {
-            resource = resource.queryParam("timeout", Integer.toString(options.getTimeout()));
-        }
-
-        ClientResponse clientResult;
-        if (options.isReceiveAndDelete()) {
-            clientResult = resource.delete(ClientResponse.class);
-        }
-        else if (options.isPeekLock()) {
-            clientResult = resource.post(ClientResponse.class, "");
-        }
-        else {
-            throw new RuntimeException("Unknown ReceiveMode");
-        }
-
-        BrokerProperties brokerProperties;
-        if (clientResult.getHeaders().containsKey("BrokerProperties")) {
-            brokerProperties = mapper.fromString(clientResult.getHeaders().getFirst("BrokerProperties"));
-        }
-        else {
-            brokerProperties = new BrokerProperties();
-        }
-
-        String location = clientResult.getHeaders().getFirst("Location");
-        if (location != null) {
-            brokerProperties.setLockLocation(location);
-        }
-
-        BrokeredMessage message = new BrokeredMessage(brokerProperties);
-
-        MediaType contentType = clientResult.getType();
-        if (contentType != null) {
-            message.setContentType(contentType.toString());
-        }
-
-        Date date = clientResult.getResponseDate();
-        if (date != null) {
-            message.setDate(date);
-        }
-
-        InputStream body = clientResult.getEntityInputStream();
-        if (body != null) {
-            message.setBody(body);
-        }
-
-        for (String key : clientResult.getHeaders().keySet()) {
-            Object value = clientResult.getHeaders().getFirst(key);
-            try {
-                value = customPropertiesMapper.fromString(value.toString());
-                message.setProperty(key, value);
-            }
-            catch (ParseException e) {
-                //log.warn("Unable to parse custom header", e);
-            }
-            catch (NumberFormatException e) {
-                //log.warn("Unable to parse custom header", e);
-            }
-        }
-
-        return message;
-    }
-
-    @Override
-    public void sendTopicMessage(String topicName, BrokeredMessage message) throws ServiceException {
-        sendMessage(topicName, message);
-    }
-
-    @Override
-    public ReceiveSubscriptionMessageResult receiveSubscriptionMessage(String topicName, String subscriptionName)
-            throws ServiceException {
-        return receiveSubscriptionMessage(topicName, subscriptionName, ReceiveMessageOptions.DEFAULT);
-    }
-
-    @Override
-    public ReceiveSubscriptionMessageResult receiveSubscriptionMessage(String topicName, String subscriptionName,
-            ReceiveMessageOptions options) throws ServiceException {
-        WebResource resource = getResource().path(topicName).path("subscriptions").path(subscriptionName)
-                .path("messages").path("head");
-
-        BrokeredMessage message = receiveMessage(options, resource);
-        return new ReceiveSubscriptionMessageResult(message);
-    }
-
-    @Override
-    public void unlockMessage(BrokeredMessage message) throws ServiceException {
-        getChannel().resource(message.getLockLocation()).put("");
-    }
-
-    @Override
-    public void deleteMessage(BrokeredMessage message) throws ServiceException {
-        getChannel().resource(message.getLockLocation()).delete();
-    }
-
-    @Override
-    public CreateQueueResult createQueue(QueueInfo entry) throws ServiceException {
-        return new CreateQueueResult(getResource().path(entry.getPath())
-                .type("application/atom+xml;type=entry;charset=utf-8").put(QueueInfo.class, entry));
-    }
-
-    @Override
-    public void deleteQueue(String queuePath) throws ServiceException {
-        getResource().path(queuePath).delete();
-    }
-
-    @Override
-    public GetQueueResult getQueue(String queuePath) throws ServiceException {
-        return new GetQueueResult(getResource().path(queuePath).get(QueueInfo.class));
-    }
-
-    @Override
-    public ListQueuesResult listQueues(ListQueuesOptions options) throws ServiceException {
-        Feed feed = listOptions(options, getResource().path("$Resources/Queues")).get(Feed.class);
-        ArrayList<QueueInfo> queues = new ArrayList<QueueInfo>();
-        for (Entry entry : feed.getEntries()) {
-            queues.add(new QueueInfo(entry));
-        }
-        ListQueuesResult result = new ListQueuesResult();
-        result.setItems(queues);
-        return result;
-    }
-
-    private WebResource listOptions(AbstractListOptions<?> options, WebResource path) {
-        if (options.getTop() != null) {
-            path = path.queryParam("$top", options.getTop().toString());
-        }
-        if (options.getSkip() != null) {
-            path = path.queryParam("$skip", options.getSkip().toString());
-        }
-        return path;
-    }
-
-    @Override
-    public CreateTopicResult createTopic(TopicInfo entry) throws ServiceException {
-        return new CreateTopicResult(getResource().path(entry.getPath())
-                .type("application/atom+xml;type=entry;charset=utf-8").put(TopicInfo.class, entry));
-    }
-
-    @Override
-    public void deleteTopic(String TopicPath) throws ServiceException {
-        getResource().path(TopicPath).delete();
-    }
-
-    @Override
-    public GetTopicResult getTopic(String TopicPath) throws ServiceException {
-        return new GetTopicResult(getResource().path(TopicPath).get(TopicInfo.class));
-    }
-
-    @Override
-    public ListTopicsResult listTopics(ListTopicsOptions options) throws ServiceException {
-        Feed feed = listOptions(options, getResource().path("$Resources/Topics")).get(Feed.class);
-        ArrayList<TopicInfo> Topics = new ArrayList<TopicInfo>();
-        for (Entry entry : feed.getEntries()) {
-            Topics.add(new TopicInfo(entry));
-        }
-        ListTopicsResult result = new ListTopicsResult();
-        result.setItems(Topics);
-        return result;
-    }
-
-    @Override
-    public CreateSubscriptionResult createSubscription(String topicPath, SubscriptionInfo subscription) {
-        return new CreateSubscriptionResult(getResource().path(topicPath).path("subscriptions")
-                .path(subscription.getName()).type("application/atom+xml;type=entry;charset=utf-8")
-                .put(SubscriptionInfo.class, subscription));
-    }
-
-    @Override
-    public void deleteSubscription(String topicPath, String subscriptionName) {
-        getResource().path(topicPath).path("subscriptions").path(subscriptionName).delete();
-    }
-
-    @Override
-    public GetSubscriptionResult getSubscription(String topicPath, String subscriptionName) {
-        return new GetSubscriptionResult(getResource().path(topicPath).path("subscriptions").path(subscriptionName)
-                .get(SubscriptionInfo.class));
-    }
-
-    @Override
-    public ListSubscriptionsResult listSubscriptions(String topicPath, ListSubscriptionsOptions options) {
-        Feed feed = listOptions(options, getResource().path(topicPath).path("subscriptions")).get(Feed.class);
-        ArrayList<SubscriptionInfo> list = new ArrayList<SubscriptionInfo>();
-        for (Entry entry : feed.getEntries()) {
-            list.add(new SubscriptionInfo(entry));
-        }
-        ListSubscriptionsResult result = new ListSubscriptionsResult();
-        result.setItems(list);
-        return result;
-    }
-
-    @Override
-    public CreateRuleResult createRule(String topicPath, String subscriptionName, RuleInfo rule) {
-        return new CreateRuleResult(getResource().path(topicPath).path("subscriptions").path(subscriptionName)
-                .path("rules").path(rule.getName()).type("application/atom+xml;type=entry;charset=utf-8")
-                .put(RuleInfo.class, rule));
-    }
-
-    @Override
-    public void deleteRule(String topicPath, String subscriptionName, String ruleName) {
-        getResource().path(topicPath).path("subscriptions").path(subscriptionName).path("rules").path(ruleName)
-                .delete();
-    }
-
-    @Override
-    public GetRuleResult getRule(String topicPath, String subscriptionName, String ruleName) {
-        return new GetRuleResult(getResource().path(topicPath).path("subscriptions").path(subscriptionName)
-                .path("rules").path(ruleName).get(RuleInfo.class));
-    }
-
-    @Override
-    public ListRulesResult listRules(String topicPath, String subscriptionName, ListRulesOptions options) {
-        Feed feed = listOptions(options,
-                getResource().path(topicPath).path("subscriptions").path(subscriptionName).path("rules")).get(
-                Feed.class);
-        ArrayList<RuleInfo> list = new ArrayList<RuleInfo>();
-        for (Entry entry : feed.getEntries()) {
-            list.add(new RuleInfo(entry));
-        }
-        ListRulesResult result = new ListRulesResult();
-        result.setItems(list);
-        return result;
-    }
-
-    @Override
-    public ListQueuesResult listQueues() throws ServiceException {
-        return listQueues(ListQueuesOptions.DEFAULT);
-    }
-
-    @Override
-    public ListTopicsResult listTopics() throws ServiceException {
-        return listTopics(ListTopicsOptions.DEFAULT);
-    }
-
-    @Override
-    public ListSubscriptionsResult listSubscriptions(String topicName) throws ServiceException {
-        return listSubscriptions(topicName, ListSubscriptionsOptions.DEFAULT);
-    }
-
-    @Override
-    public ListRulesResult listRules(String topicName, String subscriptionName) throws ServiceException {
-        return listRules(topicName, subscriptionName, ListRulesOptions.DEFAULT);
-    }
-
-}
+/**
+ * Copyright Microsoft Corporation
+ * 
+ * Licensed under the Apache License, Version 2.0 (the "License");
+ * you may not use this file except in compliance with the License.
+ * You may obtain a copy of the License at
+ * http://www.apache.org/licenses/LICENSE-2.0
+ * 
+ * Unless required by applicable law or agreed to in writing, software
+ * distributed under the License is distributed on an "AS IS" BASIS,
+ * WITHOUT WARRANTIES OR CONDITIONS OF ANY KIND, either express or implied.
+ * See the License for the specific language governing permissions and
+ * limitations under the License.
+ */
+package com.microsoft.windowsazure.services.serviceBus.implementation;
+
+import java.io.InputStream;
+import java.text.ParseException;
+import java.util.ArrayList;
+import java.util.Arrays;
+import java.util.Date;
+
+import javax.inject.Inject;
+import javax.inject.Named;
+import javax.ws.rs.core.MediaType;
+
+import org.apache.commons.logging.Log;
+import org.apache.commons.logging.LogFactory;
+
+import com.microsoft.windowsazure.services.core.ServiceException;
+import com.microsoft.windowsazure.services.core.ServiceFilter;
+import com.microsoft.windowsazure.services.core.UserAgentFilter;
+import com.microsoft.windowsazure.services.core.utils.pipeline.ClientFilterAdapter;
+import com.microsoft.windowsazure.services.serviceBus.ServiceBusContract;
+import com.microsoft.windowsazure.services.serviceBus.models.AbstractListOptions;
+import com.microsoft.windowsazure.services.serviceBus.models.BrokeredMessage;
+import com.microsoft.windowsazure.services.serviceBus.models.CreateQueueResult;
+import com.microsoft.windowsazure.services.serviceBus.models.CreateRuleResult;
+import com.microsoft.windowsazure.services.serviceBus.models.CreateSubscriptionResult;
+import com.microsoft.windowsazure.services.serviceBus.models.CreateTopicResult;
+import com.microsoft.windowsazure.services.serviceBus.models.GetQueueResult;
+import com.microsoft.windowsazure.services.serviceBus.models.GetRuleResult;
+import com.microsoft.windowsazure.services.serviceBus.models.GetSubscriptionResult;
+import com.microsoft.windowsazure.services.serviceBus.models.GetTopicResult;
+import com.microsoft.windowsazure.services.serviceBus.models.ListQueuesOptions;
+import com.microsoft.windowsazure.services.serviceBus.models.ListQueuesResult;
+import com.microsoft.windowsazure.services.serviceBus.models.ListRulesOptions;
+import com.microsoft.windowsazure.services.serviceBus.models.ListRulesResult;
+import com.microsoft.windowsazure.services.serviceBus.models.ListSubscriptionsOptions;
+import com.microsoft.windowsazure.services.serviceBus.models.ListSubscriptionsResult;
+import com.microsoft.windowsazure.services.serviceBus.models.ListTopicsOptions;
+import com.microsoft.windowsazure.services.serviceBus.models.ListTopicsResult;
+import com.microsoft.windowsazure.services.serviceBus.models.QueueInfo;
+import com.microsoft.windowsazure.services.serviceBus.models.ReceiveMessageOptions;
+import com.microsoft.windowsazure.services.serviceBus.models.ReceiveMessageResult;
+import com.microsoft.windowsazure.services.serviceBus.models.ReceiveQueueMessageResult;
+import com.microsoft.windowsazure.services.serviceBus.models.ReceiveSubscriptionMessageResult;
+import com.microsoft.windowsazure.services.serviceBus.models.RuleInfo;
+import com.microsoft.windowsazure.services.serviceBus.models.SubscriptionInfo;
+import com.microsoft.windowsazure.services.serviceBus.models.TopicInfo;
+import com.sun.jersey.api.client.Client;
+import com.sun.jersey.api.client.ClientResponse;
+import com.sun.jersey.api.client.WebResource;
+import com.sun.jersey.api.client.WebResource.Builder;
+
+public class ServiceBusRestProxy implements ServiceBusContract {
+
+    private Client channel;
+    private final String uri;
+    private final BrokerPropertiesMapper mapper;
+    private final CustomPropertiesMapper customPropertiesMapper;
+    static Log log = LogFactory.getLog(ServiceBusContract.class);
+
+    ServiceFilter[] filters;
+
+    @Inject
+    public ServiceBusRestProxy(Client channel, WrapFilter authFilter, UserAgentFilter userAgentFilter
+            ServiceBusConnectionSettings connectionSettings, BrokerPropertiesMapper mapper) {
+
+        this.channel = channel;
+        this.filters = new ServiceFilter[0];
+        this.uri = connectionSettings.getUri();
+        this.mapper = mapper;
+        this.customPropertiesMapper = new CustomPropertiesMapper();
+        channel.addFilter(authFilter);
+        channel.addFilter(userAgentFilter);
+    }
+
+    public ServiceBusRestProxy(Client channel, ServiceFilter[] filters, String uri, BrokerPropertiesMapper mapper) {
+        this.channel = channel;
+        this.filters = filters;
+        this.uri = uri;
+        this.mapper = mapper;
+        this.customPropertiesMapper = new CustomPropertiesMapper();
+    }
+
+    @Override
+    public ServiceBusContract withFilter(ServiceFilter filter) {
+        ServiceFilter[] newFilters = Arrays.copyOf(filters, filters.length + 1);
+        newFilters[filters.length] = filter;
+        return new ServiceBusRestProxy(channel, newFilters, uri, mapper);
+    }
+
+    public Client getChannel() {
+        return channel;
+    }
+
+    public void setChannel(Client channel) {
+        this.channel = channel;
+    }
+
+    private WebResource getResource() {
+        WebResource resource = getChannel().resource(uri);
+        for (ServiceFilter filter : filters) {
+            resource.addFilter(new ClientFilterAdapter(filter));
+        }
+        return resource;
+    }
+
+    @Override
+    public void sendMessage(String path, BrokeredMessage message) {
+        Builder request = getResource().path(path).path("messages").getRequestBuilder();
+
+        if (message.getContentType() != null)
+            request = request.type(message.getContentType());
+
+        if (message.getBrokerProperties() != null)
+            request = request.header("BrokerProperties", mapper.toString(message.getBrokerProperties()));
+
+        for (java.util.Map.Entry<String, Object> entry : message.getProperties().entrySet()) {
+            request.header(entry.getKey(), customPropertiesMapper.toString(entry.getValue()));
+        }
+
+        request.post(message.getBody());
+    }
+
+    @Override
+    public void sendQueueMessage(String path, BrokeredMessage message) throws ServiceException {
+        sendMessage(path, message);
+    }
+
+    @Override
+    public ReceiveQueueMessageResult receiveQueueMessage(String queueName) throws ServiceException {
+        return receiveQueueMessage(queueName, ReceiveMessageOptions.DEFAULT);
+    }
+
+    @Override
+    public ReceiveQueueMessageResult receiveQueueMessage(String queuePath, ReceiveMessageOptions options)
+            throws ServiceException {
+
+        WebResource resource = getResource().path(queuePath).path("messages").path("head");
+
+        BrokeredMessage message = receiveMessage(options, resource);
+        return new ReceiveQueueMessageResult(message);
+    }
+
+    @Override
+    public ReceiveMessageResult receiveMessage(String path) throws ServiceException {
+        return receiveMessage(path, ReceiveMessageOptions.DEFAULT);
+    }
+
+    @Override
+    public ReceiveMessageResult receiveMessage(String path, ReceiveMessageOptions options) throws ServiceException {
+
+        WebResource resource = getResource().path(path).path("messages").path("head");
+
+        BrokeredMessage message = receiveMessage(options, resource);
+        return new ReceiveMessageResult(message);
+    }
+
+    private BrokeredMessage receiveMessage(ReceiveMessageOptions options, WebResource resource) {
+        if (options.getTimeout() != null) {
+            resource = resource.queryParam("timeout", Integer.toString(options.getTimeout()));
+        }
+
+        ClientResponse clientResult;
+        if (options.isReceiveAndDelete()) {
+            clientResult = resource.delete(ClientResponse.class);
+        }
+        else if (options.isPeekLock()) {
+            clientResult = resource.post(ClientResponse.class, "");
+        }
+        else {
+            throw new RuntimeException("Unknown ReceiveMode");
+        }
+
+        BrokerProperties brokerProperties;
+        if (clientResult.getHeaders().containsKey("BrokerProperties")) {
+            brokerProperties = mapper.fromString(clientResult.getHeaders().getFirst("BrokerProperties"));
+        }
+        else {
+            brokerProperties = new BrokerProperties();
+        }
+
+        String location = clientResult.getHeaders().getFirst("Location");
+        if (location != null) {
+            brokerProperties.setLockLocation(location);
+        }
+
+        BrokeredMessage message = new BrokeredMessage(brokerProperties);
+
+        MediaType contentType = clientResult.getType();
+        if (contentType != null) {
+            message.setContentType(contentType.toString());
+        }
+
+        Date date = clientResult.getResponseDate();
+        if (date != null) {
+            message.setDate(date);
+        }
+
+        InputStream body = clientResult.getEntityInputStream();
+        if (body != null) {
+            message.setBody(body);
+        }
+
+        for (String key : clientResult.getHeaders().keySet()) {
+            Object value = clientResult.getHeaders().getFirst(key);
+            try {
+                value = customPropertiesMapper.fromString(value.toString());
+                message.setProperty(key, value);
+            }
+            catch (ParseException e) {
+                //log.warn("Unable to parse custom header", e);
+            }
+            catch (NumberFormatException e) {
+                //log.warn("Unable to parse custom header", e);
+            }
+        }
+
+        return message;
+    }
+
+    @Override
+    public void sendTopicMessage(String topicName, BrokeredMessage message) throws ServiceException {
+        sendMessage(topicName, message);
+    }
+
+    @Override
+    public ReceiveSubscriptionMessageResult receiveSubscriptionMessage(String topicName, String subscriptionName)
+            throws ServiceException {
+        return receiveSubscriptionMessage(topicName, subscriptionName, ReceiveMessageOptions.DEFAULT);
+    }
+
+    @Override
+    public ReceiveSubscriptionMessageResult receiveSubscriptionMessage(String topicName, String subscriptionName,
+            ReceiveMessageOptions options) throws ServiceException {
+        WebResource resource = getResource().path(topicName).path("subscriptions").path(subscriptionName)
+                .path("messages").path("head");
+
+        BrokeredMessage message = receiveMessage(options, resource);
+        return new ReceiveSubscriptionMessageResult(message);
+    }
+
+    @Override
+    public void unlockMessage(BrokeredMessage message) throws ServiceException {
+        getChannel().resource(message.getLockLocation()).put("");
+    }
+
+    @Override
+    public void deleteMessage(BrokeredMessage message) throws ServiceException {
+        getChannel().resource(message.getLockLocation()).delete();
+    }
+
+    @Override
+    public CreateQueueResult createQueue(QueueInfo entry) throws ServiceException {
+        return new CreateQueueResult(getResource().path(entry.getPath())
+                .type("application/atom+xml;type=entry;charset=utf-8").put(QueueInfo.class, entry));
+    }
+
+    @Override
+    public void deleteQueue(String queuePath) throws ServiceException {
+        getResource().path(queuePath).delete();
+    }
+
+    @Override
+    public GetQueueResult getQueue(String queuePath) throws ServiceException {
+        return new GetQueueResult(getResource().path(queuePath).get(QueueInfo.class));
+    }
+
+    @Override
+    public ListQueuesResult listQueues(ListQueuesOptions options) throws ServiceException {
+        Feed feed = listOptions(options, getResource().path("$Resources/Queues")).get(Feed.class);
+        ArrayList<QueueInfo> queues = new ArrayList<QueueInfo>();
+        for (Entry entry : feed.getEntries()) {
+            queues.add(new QueueInfo(entry));
+        }
+        ListQueuesResult result = new ListQueuesResult();
+        result.setItems(queues);
+        return result;
+    }
+
+    private WebResource listOptions(AbstractListOptions<?> options, WebResource path) {
+        if (options.getTop() != null) {
+            path = path.queryParam("$top", options.getTop().toString());
+        }
+        if (options.getSkip() != null) {
+            path = path.queryParam("$skip", options.getSkip().toString());
+        }
+        return path;
+    }
+
+    @Override
+    public CreateTopicResult createTopic(TopicInfo entry) throws ServiceException {
+        return new CreateTopicResult(getResource().path(entry.getPath())
+                .type("application/atom+xml;type=entry;charset=utf-8").put(TopicInfo.class, entry));
+    }
+
+    @Override
+    public void deleteTopic(String TopicPath) throws ServiceException {
+        getResource().path(TopicPath).delete();
+    }
+
+    @Override
+    public GetTopicResult getTopic(String TopicPath) throws ServiceException {
+        return new GetTopicResult(getResource().path(TopicPath).get(TopicInfo.class));
+    }
+
+    @Override
+    public ListTopicsResult listTopics(ListTopicsOptions options) throws ServiceException {
+        Feed feed = listOptions(options, getResource().path("$Resources/Topics")).get(Feed.class);
+        ArrayList<TopicInfo> Topics = new ArrayList<TopicInfo>();
+        for (Entry entry : feed.getEntries()) {
+            Topics.add(new TopicInfo(entry));
+        }
+        ListTopicsResult result = new ListTopicsResult();
+        result.setItems(Topics);
+        return result;
+    }
+
+    @Override
+    public CreateSubscriptionResult createSubscription(String topicPath, SubscriptionInfo subscription) {
+        return new CreateSubscriptionResult(getResource().path(topicPath).path("subscriptions")
+                .path(subscription.getName()).type("application/atom+xml;type=entry;charset=utf-8")
+                .put(SubscriptionInfo.class, subscription));
+    }
+
+    @Override
+    public void deleteSubscription(String topicPath, String subscriptionName) {
+        getResource().path(topicPath).path("subscriptions").path(subscriptionName).delete();
+    }
+
+    @Override
+    public GetSubscriptionResult getSubscription(String topicPath, String subscriptionName) {
+        return new GetSubscriptionResult(getResource().path(topicPath).path("subscriptions").path(subscriptionName)
+                .get(SubscriptionInfo.class));
+    }
+
+    @Override
+    public ListSubscriptionsResult listSubscriptions(String topicPath, ListSubscriptionsOptions options) {
+        Feed feed = listOptions(options, getResource().path(topicPath).path("subscriptions")).get(Feed.class);
+        ArrayList<SubscriptionInfo> list = new ArrayList<SubscriptionInfo>();
+        for (Entry entry : feed.getEntries()) {
+            list.add(new SubscriptionInfo(entry));
+        }
+        ListSubscriptionsResult result = new ListSubscriptionsResult();
+        result.setItems(list);
+        return result;
+    }
+
+    @Override
+    public CreateRuleResult createRule(String topicPath, String subscriptionName, RuleInfo rule) {
+        return new CreateRuleResult(getResource().path(topicPath).path("subscriptions").path(subscriptionName)
+                .path("rules").path(rule.getName()).type("application/atom+xml;type=entry;charset=utf-8")
+                .put(RuleInfo.class, rule));
+    }
+
+    @Override
+    public void deleteRule(String topicPath, String subscriptionName, String ruleName) {
+        getResource().path(topicPath).path("subscriptions").path(subscriptionName).path("rules").path(ruleName)
+                .delete();
+    }
+
+    @Override
+    public GetRuleResult getRule(String topicPath, String subscriptionName, String ruleName) {
+        return new GetRuleResult(getResource().path(topicPath).path("subscriptions").path(subscriptionName)
+                .path("rules").path(ruleName).get(RuleInfo.class));
+    }
+
+    @Override
+    public ListRulesResult listRules(String topicPath, String subscriptionName, ListRulesOptions options) {
+        Feed feed = listOptions(options,
+                getResource().path(topicPath).path("subscriptions").path(subscriptionName).path("rules")).get(
+                Feed.class);
+        ArrayList<RuleInfo> list = new ArrayList<RuleInfo>();
+        for (Entry entry : feed.getEntries()) {
+            list.add(new RuleInfo(entry));
+        }
+        ListRulesResult result = new ListRulesResult();
+        result.setItems(list);
+        return result;
+    }
+
+    @Override
+    public ListQueuesResult listQueues() throws ServiceException {
+        return listQueues(ListQueuesOptions.DEFAULT);
+    }
+
+    @Override
+    public ListTopicsResult listTopics() throws ServiceException {
+        return listTopics(ListTopicsOptions.DEFAULT);
+    }
+
+    @Override
+    public ListSubscriptionsResult listSubscriptions(String topicName) throws ServiceException {
+        return listSubscriptions(topicName, ListSubscriptionsOptions.DEFAULT);
+    }
+
+    @Override
+    public ListRulesResult listRules(String topicName, String subscriptionName) throws ServiceException {
+        return listRules(topicName, subscriptionName, ListRulesOptions.DEFAULT);
+    }
+
+}