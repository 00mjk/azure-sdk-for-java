--- conflicted
+++ resolved
@@ -1,11 +1,7 @@
 package com.microsoft.azure.storage
 
 import com.microsoft.azure.storage.blob.AppendBlobURL
-<<<<<<< HEAD
-import com.microsoft.azure.storage.blob.BlobAccessConditions
-=======
 import com.microsoft.azure.storage.blob.BlobURL
->>>>>>> 194572d0
 import com.microsoft.azure.storage.blob.BlobListingDetails
 import com.microsoft.azure.storage.blob.BlockBlobURL
 import com.microsoft.azure.storage.blob.ContainerAccessConditions
@@ -14,28 +10,17 @@
 import com.microsoft.azure.storage.blob.ListBlobsOptions
 import com.microsoft.azure.storage.blob.Metadata
 import com.microsoft.azure.storage.blob.PageBlobURL
-<<<<<<< HEAD
-import com.microsoft.azure.storage.blob.models.AccessPolicy
-import com.microsoft.azure.storage.blob.models.Blob
-import com.microsoft.azure.storage.blob.models.BlobList
-import com.microsoft.azure.storage.blob.models.BlobPrefix
-=======
 import com.microsoft.azure.storage.blob.PipelineOptions
 import com.microsoft.azure.storage.blob.StorageURL
 import com.microsoft.azure.storage.blob.models.AccessPolicy
 import com.microsoft.azure.storage.blob.models.AppendBlobsCreateResponse
 import com.microsoft.azure.storage.blob.models.Blob
 import com.microsoft.azure.storage.blob.models.BlobType
->>>>>>> 194572d0
 import com.microsoft.azure.storage.blob.models.BlobsGetPropertiesResponse
 import com.microsoft.azure.storage.blob.models.ContainersAcquireLeaseHeaders
 import com.microsoft.azure.storage.blob.models.ContainersBreakLeaseHeaders
 import com.microsoft.azure.storage.blob.models.ContainersChangeLeaseHeaders
 import com.microsoft.azure.storage.blob.models.ContainersCreateResponse
-<<<<<<< HEAD
-import com.microsoft.azure.storage.blob.models.ContainersDeleteHeaders
-=======
->>>>>>> 194572d0
 import com.microsoft.azure.storage.blob.models.ContainersDeleteResponse
 import com.microsoft.azure.storage.blob.models.ContainersGetAccessPolicyResponse
 import com.microsoft.azure.storage.blob.models.ContainersGetPropertiesHeaders
@@ -52,22 +37,6 @@
 import com.microsoft.azure.storage.blob.models.LeaseDurationType
 import com.microsoft.azure.storage.blob.models.LeaseStateType
 import com.microsoft.azure.storage.blob.models.LeaseStatusType
-<<<<<<< HEAD
-import com.microsoft.azure.storage.blob.models.ListBlobsResponse
-import com.microsoft.azure.storage.blob.models.PublicAccessType
-import com.microsoft.azure.storage.blob.models.SignedIdentifier
-import com.microsoft.rest.v2.RestException
-import com.microsoft.rest.v2.http.HttpPipelineLogger
-import io.reactivex.Flowable
-import spock.lang.*
-
-import java.time.LocalDateTime
-import java.time.OffsetDateTime
-import java.time.ZoneId
-import java.time.format.DateTimeFormatter
-import java.time.temporal.ChronoUnit
-import java.time.temporal.TemporalUnit
-=======
 import com.microsoft.azure.storage.blob.models.PublicAccessType
 import com.microsoft.azure.storage.blob.models.SignedIdentifier
 import com.microsoft.rest.v2.RestException
@@ -78,7 +47,6 @@
 
 import java.time.OffsetDateTime
 import java.time.temporal.ChronoUnit
->>>>>>> 194572d0
 
 class ContainerAPI extends APISpec {
 
@@ -160,7 +128,6 @@
         expect:
         cu.getProperties(new LeaseAccessConditions(leaseID)).blockingGet().statusCode() == 200
     }
-<<<<<<< HEAD
 
     def "Container set metadata"() {
         setup:
@@ -171,18 +138,6 @@
         validateBasicHeaders(response.headers())
     }
 
-=======
-
-    def "Container set metadata"() {
-        setup:
-        ContainersSetMetadataResponse response = cu.setMetadata(null, null).blockingGet()
-
-        expect:
-        response.statusCode() == 200
-        validateBasicHeaders(response.headers())
-    }
-
->>>>>>> 194572d0
     @Unroll
     def "Container set metadata metadata"() {
         setup:
@@ -231,17 +186,6 @@
         expect:
         cu.getProperties(null).blockingGet()
                 .headers().blobPublicAccess() == access
-<<<<<<< HEAD
-
-        where:
-        access                     | _
-        PublicAccessType.BLOB      | _
-        PublicAccessType.CONTAINER | _
-        null                       | _
-    }
-
-    def "Container set access policy ids"() {
-=======
 
         where:
         access                     | _
@@ -259,51 +203,6 @@
                 .withPermission("r"))
         List<SignedIdentifier> ids = new ArrayList<>()
         ids.push(identifier)
-
-        when:
-        ContainersSetAccessPolicyResponse response =
-                cu.setAccessPolicy(null, ids, null).blockingGet()
-        SignedIdentifier receivedIdentifier = cu.getAccessPolicy(null).blockingGet().body().get(0)
-
-        then:
-        response.statusCode() == 200
-        validateBasicHeaders(response.headers())
-        receivedIdentifier.accessPolicy().expiry().compareTo(identifier.accessPolicy().expiry())
-        receivedIdentifier.accessPolicy().start().compareTo(identifier.accessPolicy().start())
-        receivedIdentifier.accessPolicy().permission() == identifier.accessPolicy().permission()
-    }
-    // TODO: Fix nanosecond resolution issue
-
-    @Unroll
-    def "Container set access policy AC"() {
-        setup:
-        leaseID = setupContainerLeaseCondition(cu, leaseID)
-        ContainerAccessConditions cac = new ContainerAccessConditions(
-                new HTTPAccessConditions(modified, unmodified, null, null),
-                new LeaseAccessConditions(leaseID))
-
-        expect:
-        cu.setAccessPolicy(null, null, cac).blockingGet().statusCode() == 200
-
-        where:
-        modified | unmodified | leaseID
-        null     | null       | null
-        oldDate  | null       | null
-        null     | newDate    | null
-        null     | null       | receivedLeaseID
-    }
-
-    def "Container get access policy"() {
->>>>>>> 194572d0
-        setup:
-        SignedIdentifier identifier = new SignedIdentifier()
-                .withId("0000")
-                .withAccessPolicy(new AccessPolicy().withStart(OffsetDateTime.now().truncatedTo(ChronoUnit.SECONDS))
-                .withExpiry(OffsetDateTime.now().truncatedTo(ChronoUnit.SECONDS).plusDays(1))
-                .withPermission("r"))
-        List<SignedIdentifier> ids = new ArrayList<>()
-        ids.push(identifier)
-<<<<<<< HEAD
 
         when:
         ContainersSetAccessPolicyResponse response =
@@ -350,11 +249,6 @@
         cu.setAccessPolicy(PublicAccessType.BLOB, ids, null).blockingGet()
         ContainersGetAccessPolicyResponse response = cu.getAccessPolicy(null).blockingGet()
 
-=======
-        cu.setAccessPolicy(PublicAccessType.BLOB, ids, null).blockingGet()
-        ContainersGetAccessPolicyResponse response = cu.getAccessPolicy(null).blockingGet()
-
->>>>>>> 194572d0
         expect:
         response.statusCode() == 200
         response.headers().blobPublicAccess() == PublicAccessType.BLOB
@@ -422,7 +316,6 @@
         headers.dateProperty() != null
         blobs.size() == 1
         blobs.get(0).name() == name
-<<<<<<< HEAD
     }
 
     @Unroll
@@ -508,13 +401,52 @@
 
     def "Container list blobs flat marker"() {
         setup:
-=======
-    }
-
-    @Unroll
-    def "Container list blobs flat options"() {
-        setup:
-        ListBlobsOptions options = new ListBlobsOptions(new BlobListingDetails(copy, metadata, snapshots, uncommitted),
+        for (int i=0; i<10; i++) {
+            PageBlobURL bu = cu.createPageBlobURL(generateBlobName())
+            bu.create(512, null, null, null, null).blockingGet()
+        }
+
+        ContainersListBlobFlatSegmentResponse response = cu.listBlobsFlatSegment(null,
+                new ListBlobsOptions(null, null, 6))
+                .blockingGet()
+        String marker = response.body().nextMarker()
+        int firstSegmentSize = response.body().blobs().blob().size()
+        response = cu.listBlobsFlatSegment(marker, null).blockingGet()
+
+        expect:
+        firstSegmentSize == 6
+        response.body().nextMarker() == null
+        response.body().blobs().blob().size() == 4
+    }
+
+    def "Container list blobs hierarchy"() {
+        setup:
+        String name = generateBlobName()
+        PageBlobURL bu = cu.createPageBlobURL(name)
+        bu.create(512, null, null, null, null).blockingGet()
+
+        when:
+        ContainersListBlobHierarchySegmentResponse response =
+                cu.listBlobsHierarchySegment(null, "/", null)
+                .blockingGet()
+        ContainersListBlobHierarchySegmentHeaders headers = response.headers()
+        List<Blob> blobs = response.body().blobs().blob()
+
+        then:
+        response.statusCode() == 200
+        headers.contentType() != null
+        headers.requestId() != null
+        headers.version() != null
+        headers.dateProperty() != null
+        blobs.size() == 1
+        blobs.get(0).name() == name
+    }
+
+    @Unroll
+    def "Container list blobs hier options"(){
+        setup:
+        ListBlobsOptions options = new ListBlobsOptions(
+                new BlobListingDetails(copy, metadata, false, uncommitted),
                 prefix, maxResults)
 
         String normalName = "a" + generateBlobName()
@@ -541,7 +473,8 @@
                 null).blockingGet()
 
         when:
-        List<Blob> blobs = cu.listBlobsFlatSegment(null, options).blockingGet().body().blobs().blob()
+        List<Blob> blobs = cu.listBlobsHierarchySegment(null, "none", options).blockingGet()
+                .body().blobs().blob()
 
         then:
         if (copy) {
@@ -562,12 +495,6 @@
             blobs.get(2).metadata().get("foo") == "bar"
             blobs.size() == 3 // Normal, copy, metadata
         }
-        else if (snapshots) {
-            blobs.get(0).name() == normalName
-            blobs.get(1).name() == normalName
-            blobs.get(1).snapshot() == snapshotTime
-            blobs.size() == 4 // Normal, snapshot, copy, metadata
-        }
         else if (uncommitted) {
             blobs.get(0).name() == normalName
             blobs.get(2).name() == uncommittedName
@@ -578,183 +505,6 @@
             blobs.size() == 1 // Normal
         }
 
-        if (maxResults != null) {
-            blobs.size() == maxResults
-        }
-
-        where:
-        copy  | metadata | snapshots | uncommitted | prefix | maxResults
-        true  | false    | false     | false       | null   | null
-        false | true     | false     | false       | null   | null
-        false | false    | true      | false       | null   | null
-        false | false    | false     | true        | null   | null
-        false | false    | false     | false       | "a"    | null
-        true  | false    | true      | true        | null   | 2
-    }
-
-    def "Container list blobs flat marker"() {
-        setup:
->>>>>>> 194572d0
-        for (int i=0; i<10; i++) {
-            PageBlobURL bu = cu.createPageBlobURL(generateBlobName())
-            bu.create(512, null, null, null, null).blockingGet()
-        }
-
-        ContainersListBlobFlatSegmentResponse response = cu.listBlobsFlatSegment(null,
-                new ListBlobsOptions(null, null, 6))
-                .blockingGet()
-        String marker = response.body().nextMarker()
-        int firstSegmentSize = response.body().blobs().blob().size()
-        response = cu.listBlobsFlatSegment(marker, null).blockingGet()
-
-        expect:
-        firstSegmentSize == 6
-        response.body().nextMarker() == null
-        response.body().blobs().blob().size() == 4
-    }
-
-    def "Container list blobs hierarchy"() {
-        setup:
-        String name = generateBlobName()
-        PageBlobURL bu = cu.createPageBlobURL(name)
-        bu.create(512, null, null, null, null).blockingGet()
-
-        when:
-        ContainersListBlobHierarchySegmentResponse response =
-                cu.listBlobsHierarchySegment(null, "/", null)
-                .blockingGet()
-        ContainersListBlobHierarchySegmentHeaders headers = response.headers()
-        List<Blob> blobs = response.body().blobs().blob()
-
-        then:
-        response.statusCode() == 200
-        headers.contentType() != null
-        headers.requestId() != null
-        headers.version() != null
-        headers.dateProperty() != null
-        blobs.size() == 1
-        blobs.get(0).name() == name
-    }
-
-    @Unroll
-    def "Container list blobs hier options"(){
-        setup:
-        ListBlobsOptions options = new ListBlobsOptions(
-                new BlobListingDetails(copy, metadata, false, uncommitted),
-                prefix, maxResults)
-
-        String normalName = "a" + generateBlobName()
-        PageBlobURL normal = cu.createPageBlobURL(normalName)
-        normal.create(512, null, null, null, null).blockingGet()
-<<<<<<< HEAD
-
-        String copyName = "c" + generateBlobName()
-        PageBlobURL copyBlob = cu.createPageBlobURL(copyName)
-        waitForCopy(copyBlob, copyBlob.startCopyFromURL(normal.toURL(),
-                null, null, null).blockingGet())
-
-        String metadataName = "m" + generateBlobName()
-        PageBlobURL metadataBlob = cu.createPageBlobURL(metadataName)
-        Metadata values = new Metadata()
-        values.put("foo", "bar")
-        metadataBlob.create(512, null, null, values, null).blockingGet()
-
-        String snapshotTime = normal.createSnapshot(null, null)
-                .blockingGet().headers().snapshot()
-
-        String uncommittedName = "u" + generateBlobName()
-        BlockBlobURL uncommittedBlob = cu.createBlockBlobURL(uncommittedName)
-        uncommittedBlob.stageBlock("0000", Flowable.just(defaultData), defaultData.remaining(),
-                null).blockingGet()
-
-        when:
-        List<Blob> blobs = cu.listBlobsHierarchySegment(null, "none", options).blockingGet()
-                .body().blobs().blob()
-
-        then:
-        if (copy) {
-            blobs.get(0).name() == normalName
-            blobs.get(1).name() == copyName
-            blobs.get(1).properties().copyId() != null
-            blobs.get(1).properties().copySource() == normalName
-            blobs.get(1).properties().copyStatus() == CopyStatusType.SUCCESS // We waited for the copy to complete.
-            blobs.get(1).properties().copyProgress() != null
-            blobs.get(1).properties().copyCompletionTime() != null
-            blobs.size() == 3 // Normal, copy, metadata
-        }
-        else if (metadata) {
-            blobs.get(0).name() == normalName
-            blobs.get(1).name() == copyName
-            blobs.get(1).properties().copyCompletionTime() == null
-            blobs.get(2).name() == metadataName
-            blobs.get(2).metadata().get("foo") == "bar"
-            blobs.size() == 3 // Normal, copy, metadata
-        }
-        else if (uncommitted) {
-            blobs.get(0).name() == normalName
-            blobs.get(2).name() == uncommittedName
-            blobs.size() == 4 // Normal, copy, metadata, uncommitted
-        }
-        else if (prefix != null) {
-            blobs.get(0).name() == normalName
-            blobs.size() == 1 // Normal
-        }
-
-=======
-
-        String copyName = "c" + generateBlobName()
-        PageBlobURL copyBlob = cu.createPageBlobURL(copyName)
-        waitForCopy(copyBlob, copyBlob.startCopyFromURL(normal.toURL(),
-                null, null, null).blockingGet())
-
-        String metadataName = "m" + generateBlobName()
-        PageBlobURL metadataBlob = cu.createPageBlobURL(metadataName)
-        Metadata values = new Metadata()
-        values.put("foo", "bar")
-        metadataBlob.create(512, null, null, values, null).blockingGet()
-
-        String snapshotTime = normal.createSnapshot(null, null)
-                .blockingGet().headers().snapshot()
-
-        String uncommittedName = "u" + generateBlobName()
-        BlockBlobURL uncommittedBlob = cu.createBlockBlobURL(uncommittedName)
-        uncommittedBlob.stageBlock("0000", Flowable.just(defaultData), defaultData.remaining(),
-                null).blockingGet()
-
-        when:
-        List<Blob> blobs = cu.listBlobsHierarchySegment(null, "none", options).blockingGet()
-                .body().blobs().blob()
-
-        then:
-        if (copy) {
-            blobs.get(0).name() == normalName
-            blobs.get(1).name() == copyName
-            blobs.get(1).properties().copyId() != null
-            blobs.get(1).properties().copySource() == normalName
-            blobs.get(1).properties().copyStatus() == CopyStatusType.SUCCESS // We waited for the copy to complete.
-            blobs.get(1).properties().copyProgress() != null
-            blobs.get(1).properties().copyCompletionTime() != null
-            blobs.size() == 3 // Normal, copy, metadata
-        }
-        else if (metadata) {
-            blobs.get(0).name() == normalName
-            blobs.get(1).name() == copyName
-            blobs.get(1).properties().copyCompletionTime() == null
-            blobs.get(2).name() == metadataName
-            blobs.get(2).metadata().get("foo") == "bar"
-            blobs.size() == 3 // Normal, copy, metadata
-        }
-        else if (uncommitted) {
-            blobs.get(0).name() == normalName
-            blobs.get(2).name() == uncommittedName
-            blobs.size() == 4 // Normal, copy, metadata, uncommitted
-        }
-        else if (prefix != null) {
-            blobs.get(0).name() == normalName
-            blobs.size() == 1 // Normal
-        }
-
->>>>>>> 194572d0
         if (maxResults != null) {
             blobs.size() == maxResults
         }
@@ -970,8 +720,6 @@
         null     | null
         oldDate  | null
         null     | newDate
-<<<<<<< HEAD
-=======
     }
 
     @Unroll
@@ -1033,6 +781,5 @@
         createResponse.statusCode() == 201
         propsResponse.statusCode() == 200
         propsResponse.headers().blobType() == BlobType.APPEND_BLOB
->>>>>>> 194572d0
     }
 }